--- conflicted
+++ resolved
@@ -10,11 +10,7 @@
 done
 
 # Test the Python code style.
-<<<<<<< HEAD
-flake8 --ignore=E501 --builtins='_' ./betty
-=======
 flake8 --config ./flake8.ini ./betty
->>>>>>> e6c90b58
 
 # Test the CSS code style.
 ./node_modules/.bin/stylelint "./**/*.css" "./**/*.sass" "./**/*.scss"
