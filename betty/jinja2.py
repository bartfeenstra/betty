import os
import re
from importlib import import_module
from itertools import takewhile
from json import dumps
from os.path import join, exists
from shutil import copy2
from typing import Union, Dict, Type, Optional, Callable, Iterable
from urllib.parse import urlparse

from PIL import Image
from babel import Locale
from geopy import units
from geopy.format import DEGREES_FORMAT
from jinja2 import Environment, select_autoescape, evalcontextfilter, escape, FileSystemLoader, contextfilter
from jinja2.filters import prepare_map, make_attrgetter
from jinja2.runtime import Macro, resolve_or_missing
from markupsafe import Markup
from resizeimage import resizeimage

from betty.ancestry import File, Citation, Event, Presence
from betty.config import Configuration
from betty.fs import iterfiles, makedirs, hashfile, is_hidden
from betty.functools import walk
from betty.json import JSONEncoder
from betty.locale import format_date, negotiate_localizeds, Localized
from betty.plugin import Plugin
from betty.site import Site
from betty.url import SiteUrlGenerator, StaticPathUrlGenerator

_root_loader = FileSystemLoader('/')


class _Plugins:
    def __init__(self, plugins: Dict[Type, Plugin]):
        self._plugins = plugins

    def __getitem__(self, plugin_type_name):
        return self._plugins[self._type(plugin_type_name)]

    def __contains__(self, plugin_type_name):
        try:
            return self._type(plugin_type_name) in self._plugins
        except (ImportError, AttributeError):
            return False

    def _type(self, plugin_type_name: str):
        plugin_module_name, plugin_class_name = plugin_type_name.rsplit('.', 1)
        return getattr(import_module(plugin_module_name), plugin_class_name)


class _Citer:
    def __init__(self):
        self._citations = []

    def __iter__(self):
        return enumerate(self._citations, 1)

    def __len__(self):
        return len(self._citations)

    def cite(self, citation: Citation) -> int:
        if citation not in self._citations:
            self._citations.append(citation)
        return self._citations.index(citation) + 1

    def track(self):
        self.clear()

    def clear(self):
        self._citations = []


class Jinja2Provider:
    @property
    def globals(self) -> Dict[str, Callable]:
        return {}

    @property
    def filters(self) -> Dict[str, Callable]:
        return {}


def create_environment(site: Site, default_locale: Optional[str] = None) -> Environment:
    if default_locale is None:
        default_locale = site.configuration.default_locale
    url_generator = SiteUrlGenerator(site.configuration)
    template_directory_paths = list(
        [join(path, 'templates') for path in site.resources.paths])
    url_generator = LocalizedUrlGenerator(site.configuration)
    environment = Environment(
        loader=FileSystemLoader(template_directory_paths),
        autoescape=select_autoescape(['html']),
        extensions=[
            'jinja2.ext.do',
            'jinja2.ext.i18n',
        ]
    )
    environment.install_gettext_translations(site.translations[default_locale])
    environment.globals['site'] = site
    environment.globals['locale'] = default_locale
    environment.globals['plugins'] = _Plugins(site.plugins)
    environment.globals['EventType'] = Event.Type
    environment.globals['PresenceRole'] = Presence.Role
    environment.globals['urlparse'] = urlparse
    environment.filters['map'] = _filter_map
    environment.filters['flatten'] = _filter_flatten
    environment.filters['walk'] = _filter_walk
    environment.filters['takewhile'] = _filter_takewhile
    environment.filters['locale_get_data'] = lambda locale: Locale.parse(
        locale, '-')
    environment.filters['negotiate_localizeds'] = lambda localizeds: negotiate_localizeds(
        default_locale, localizeds)
    environment.filters['sort_localizeds'] = contextfilter(
        lambda context, *args, **kwargs: _filter_sort_localizeds(context, default_locale, *args, **kwargs))
<<<<<<< HEAD

    def _filter_json(data: Any) -> str:
        try:
            return dumps(data, cls=JSONEncoder.get_factory(url_generator))
        except TypeError:
            return ''

    environment.filters['json'] = _filter_json
=======
    environment.filters['json'] = contextfilter(
        lambda context, data, **kwargs: dumps(data, cls=JSONEncoder.get_factory(site.configuration, resolve_or_missing(context, 'locale'))))
>>>>>>> 959b69ee
    environment.filters['paragraphs'] = _filter_paragraphs
    environment.filters['format_date'] = lambda date: format_date(
        date, default_locale, site.translations[default_locale])
    environment.filters['format_degrees'] = _filter_format_degrees
    environment.globals['citer'] = _Citer()

<<<<<<< HEAD
    def _filter_url(resource, locale=None, **kwargs):
        return url_generator.generate(resource, locale=locale if locale else default_locale, **kwargs)

=======
    def _filter_url(resource, content_type=None, locale=None, **kwargs):
        content_type = content_type if content_type else 'text/html'
        locale = locale if locale else default_locale
        return url_generator.generate(resource, content_type, locale=locale, **kwargs)
>>>>>>> 959b69ee
    environment.filters['url'] = _filter_url
    environment.filters['static_url'] = StaticPathUrlGenerator(
        site.configuration).generate
    environment.filters['file'] = lambda *args: _filter_file(site, *args)
    environment.filters['image'] = lambda *args, **kwargs: _filter_image(
        site, *args, **kwargs)
    for plugin in site.plugins.values():
        if isinstance(plugin, Jinja2Provider):
            environment.globals.update(plugin.globals)
            environment.filters.update(plugin.filters)
    return environment


def render_tree(path: str, environment: Environment, configuration: Optional[Configuration] = None) -> None:
    for file_source_path in iterfiles(path):
        if file_source_path.endswith('.j2'):
            render_file(file_source_path, environment, configuration)


def render_file(file_source_path: str, environment: Environment, configuration: Optional[Configuration] = None) -> None:
    file_destination_path = file_source_path[:-3]
    data = {}
    if configuration is not None:
        if file_destination_path.startswith(configuration.www_directory_path) and not is_hidden(file_destination_path):
            # Unix-style paths use forward slashes, so they are valid URL paths.
            resource = file_destination_path[len(
                configuration.www_directory_path):]
            if configuration.multilingual:
                resource_parts = resource.lstrip('/').split('/')
                if resource_parts[0] in map(lambda x: x.alias, configuration.locales.values()):
                    resource = '/'.join(resource_parts[1:])
            data['resource'] = resource
    template = _root_loader.load(
        environment, file_source_path, environment.globals)
    with open(file_destination_path, 'w') as f:
        f.write(template.render(data))
    os.remove(file_source_path)


def _filter_flatten(items):
    for item in items:
        for child in item:
            yield child


def _filter_walk(item, attribute_name):
    return walk(item, attribute_name)


_paragraph_re = re.compile(r'(?:\r\n|\r|\n){2,}')


@evalcontextfilter
def _filter_paragraphs(eval_ctx, text: str) -> Union[str, Markup]:
    """Converts newlines to <p> and <br> tags.

    Taken from http://jinja.pocoo.org/docs/2.10/api/#custom-filters."""
    result = u'\n\n'.join(u'<p>%s</p>' % p.replace('\n', Markup('<br>\n'))
                          for p in _paragraph_re.split(escape(text)))
    if eval_ctx.autoescape:
        result = Markup(result)
    return result


def _filter_format_degrees(degrees):
    arcminutes = units.arcminutes(degrees=degrees - int(degrees))
    arcseconds = units.arcseconds(arcminutes=arcminutes - int(arcminutes))
    format_dict = dict(
        deg='°',
        arcmin="'",
        arcsec='"',
        degrees=degrees,
        minutes=round(abs(arcminutes)),
        seconds=round(abs(arcseconds))
    )
    return DEGREES_FORMAT % format_dict


@contextfilter
def _filter_map(*args, **kwargs):
    if len(args) == 3 and isinstance(args[2], Macro):
        seq = args[1]
        func = args[2]
    else:
        seq, func = prepare_map(args, kwargs)
    if seq:
        for item in seq:
            yield func(item)


@contextfilter
def _filter_takewhile(context, seq, *args, **kwargs):
    try:
        name = args[0]
        args = args[1:]

        def func(item):
            return context.environment.call_test(name, item, args, kwargs)
    except LookupError:
        func = bool
    if seq:
        yield from takewhile(func, seq)


def _filter_file(site: Site, file: File) -> str:
    file_directory_path = os.path.join(
        site.configuration.www_directory_path, 'file')

    destination_name = '%s.%s' % (file.id, file.extension)
    destination_path = '/file/%s' % destination_name
    output_destination_path = os.path.join(
        file_directory_path, destination_name)

    if exists(output_destination_path):
        return destination_path

    makedirs(file_directory_path)
    copy2(file.path, output_destination_path)

    return destination_path


def _filter_image(site: Site, file: File, width: Optional[int] = None, height: Optional[int] = None) -> str:
    if width is None and height is None:
        raise ValueError('At least the width or height must be given.')

    with Image.open(file.path) as image:
        if width is not None:
            width = min(width, image.width)
        if height is not None:
            height = min(height, image.height)

        if width is None:
            size = height
            suffix = '-x%d'
            convert = resizeimage.resize_height
        elif height is None:
            size = width
            suffix = '%dx-'
            convert = resizeimage.resize_width
        else:
            size = (width, height)
            suffix = '%dx%d'
            convert = resizeimage.resize_cover

        file_directory_path = os.path.join(
            site.configuration.www_directory_path, 'file')
        destination_name = '%s-%s.%s' % (file.id, suffix %
                                         size, file.extension)
        destination_path = '/file/%s' % destination_name
        cache_directory_path = join(
            site.configuration.cache_directory_path, 'image')
        cache_file_path = join(cache_directory_path, '%s-%s' %
                               (hashfile(file.path), destination_name))
        output_file_path = join(file_directory_path, destination_name)

        try:
            copy2(cache_file_path, output_file_path)
        except FileNotFoundError:
            if exists(output_file_path):
                return destination_path
            makedirs(cache_directory_path)
            convert(image, size).save(cache_file_path)
            makedirs(file_directory_path)
            copy2(cache_file_path, output_file_path)

    return destination_path


def _filter_sort_localizeds(context, preferred_locale: str, localizeds: Iterable[Localized], localized_attribute: str,
                            sort_attribute: str):
    get_localized_attr = make_attrgetter(
        context.environment, localized_attribute)
    get_sort_attr = make_attrgetter(context.environment, sort_attribute)

    def get_sort_key(x):
        return get_sort_attr(negotiate_localizeds(preferred_locale, get_localized_attr(x)))

    return sorted(localizeds, key=get_sort_key)<|MERGE_RESOLUTION|>--- conflicted
+++ resolved
@@ -87,7 +87,6 @@
     url_generator = SiteUrlGenerator(site.configuration)
     template_directory_paths = list(
         [join(path, 'templates') for path in site.resources.paths])
-    url_generator = LocalizedUrlGenerator(site.configuration)
     environment = Environment(
         loader=FileSystemLoader(template_directory_paths),
         autoescape=select_autoescape(['html']),
@@ -113,35 +112,18 @@
         default_locale, localizeds)
     environment.filters['sort_localizeds'] = contextfilter(
         lambda context, *args, **kwargs: _filter_sort_localizeds(context, default_locale, *args, **kwargs))
-<<<<<<< HEAD
-
-    def _filter_json(data: Any) -> str:
-        try:
-            return dumps(data, cls=JSONEncoder.get_factory(url_generator))
-        except TypeError:
-            return ''
-
-    environment.filters['json'] = _filter_json
-=======
     environment.filters['json'] = contextfilter(
         lambda context, data, **kwargs: dumps(data, cls=JSONEncoder.get_factory(site.configuration, resolve_or_missing(context, 'locale'))))
->>>>>>> 959b69ee
     environment.filters['paragraphs'] = _filter_paragraphs
     environment.filters['format_date'] = lambda date: format_date(
         date, default_locale, site.translations[default_locale])
     environment.filters['format_degrees'] = _filter_format_degrees
     environment.globals['citer'] = _Citer()
 
-<<<<<<< HEAD
-    def _filter_url(resource, locale=None, **kwargs):
-        return url_generator.generate(resource, locale=locale if locale else default_locale, **kwargs)
-
-=======
     def _filter_url(resource, content_type=None, locale=None, **kwargs):
         content_type = content_type if content_type else 'text/html'
         locale = locale if locale else default_locale
         return url_generator.generate(resource, content_type, locale=locale, **kwargs)
->>>>>>> 959b69ee
     environment.filters['url'] = _filter_url
     environment.filters['static_url'] = StaticPathUrlGenerator(
         site.configuration).generate
