--- conflicted
+++ resolved
@@ -5,33 +5,19 @@
 import re
 from contextlib import suppress
 from itertools import takewhile
-<<<<<<< HEAD
-from os.path import join, exists
-from typing import Union, Dict, Type, Optional, Callable, Iterable, Any
-=======
 from os.path import join
-from typing import Union, Dict, Type, Optional, Callable, Iterable, Tuple
->>>>>>> f6d80a3f
+from typing import Iterable, Optional, Callable, Tuple, Union, Dict, Type, Any
 from urllib.parse import urlparse
 
 from PIL import Image
 from babel import Locale
 from geopy import units
 from geopy.format import DEGREES_FORMAT
-<<<<<<< HEAD
-from jinja2 import Environment, select_autoescape, evalcontextfilter, escape, FileSystemLoader, \
-    contextfilter, Template
+from jinja2 import contextfilter, escape, FileSystemLoader, Template, Environment, select_autoescape
 from jinja2.asyncsupport import auto_await
-from jinja2.filters import prepare_map, make_attrgetter
-from jinja2.runtime import Macro, resolve_or_missing, StrictUndefined
-from jinja2.utils import htmlsafe_json_dumps, Namespace
-=======
-from jinja2 import Environment, select_autoescape, evalcontextfilter, escape, FileSystemLoader, contextfilter, Template
-from jinja2.asyncsupport import auto_await
-from jinja2.filters import prepare_map, make_attrgetter
+from jinja2.filters import prepare_map, make_attrgetter, evalcontextfilter
 from jinja2.runtime import Macro, resolve_or_missing, StrictUndefined
 from jinja2.utils import htmlsafe_json_dumps
->>>>>>> f6d80a3f
 from markupsafe import Markup
 from resizeimage import resizeimage
 
@@ -99,29 +85,6 @@
         return {}
 
 
-<<<<<<< HEAD
-class HtmlProvider:
-    """
-    @todo This class has nothing to do with Jinja2, but placing it in the render module causes a circular dependency.
-    """
-
-    @property
-    def css_paths(self) -> Iterable[str]:
-        return []
-
-    @property
-    def js_paths(self) -> Iterable[str]:
-        return []
-
-
-class BettyNamespace(Namespace):
-    def __getattribute__(self, item):
-        # Fix https://github.com/pallets/jinja/issues/1180.
-        if '__class__' == item:
-            return object.__getattribute__(self, item)
-        return Namespace.__getattribute__(self, item)
-
-
 class BettyTemplate(Template):
     def render(self, *args, **kwargs):
         vars = dict(*args, **kwargs)
@@ -148,19 +111,13 @@
         pass
 
 
-=======
->>>>>>> f6d80a3f
 class BettyEnvironment(Environment):
     site: Site
 
     def __init__(self, site: Site):
-<<<<<<< HEAD
         self.site = site
         template_directory_paths = [join(path, 'templates') for path in site.assets.paths]
-=======
-        template_directory_paths = [join(path, 'templates') for path in site.assets.paths]
-
->>>>>>> f6d80a3f
+
         Environment.__init__(self,
                              enable_async=True,
                              loader=FileSystemLoader(template_directory_paths),
@@ -173,11 +130,7 @@
                              ],
                              )
 
-<<<<<<< HEAD
         self.template_vars_builders = {}
-=======
-        self.site = site
->>>>>>> f6d80a3f
 
         if site.configuration.mode == 'development':
             self.add_extension('jinja2.ext.debug')
@@ -189,11 +142,6 @@
             return ngettext(*args, **kwargs)
         self.install_gettext_callables(_gettext, _ngettext)
         self.policies['ext.i18n.trimmed'] = True
-<<<<<<< HEAD
-        # Fix https://github.com/pallets/jinja/issues/1180.
-        self.globals['namespace'] = BettyNamespace
-=======
->>>>>>> f6d80a3f
         self.globals['site'] = site
         self.globals['locale'] = site.locale
         today = datetime.date.today()
@@ -227,8 +175,6 @@
 
         self.filters['tojson'] = _filter_tojson
         self.tests['resource'] = lambda x: isinstance(x, Resource)
-<<<<<<< HEAD
-=======
 
         def _build_test_resource_type(resource_type: Type[Resource]):
             def _test_resource(x):
@@ -236,7 +182,6 @@
             return _test_resource
         for resource_type in RESOURCE_TYPES:
             self.tests['%s_resource' % resource_type.resource_type_name] = _build_test_resource_type(resource_type)
->>>>>>> f6d80a3f
         self.tests['identifiable'] = lambda x: isinstance(x, Identifiable)
         self.tests['has_links'] = lambda x: isinstance(x, HasLinks)
         self.tests['has_files'] = lambda x: isinstance(x, HasFiles)
@@ -244,11 +189,6 @@
         self.tests['subject_role'] = lambda x: isinstance(x, Subject)
         self.tests['witness_role'] = lambda x: isinstance(x, Witness)
         self.tests['date_range'] = lambda x: isinstance(x, DateRange)
-<<<<<<< HEAD
-        for resource_type in RESOURCE_TYPES:
-            self.tests['%s_resource' % resource_type.resource_type_name] = lambda x: isinstance(x, Witness)
-=======
->>>>>>> f6d80a3f
         self.filters['paragraphs'] = _filter_paragraphs
 
         @contextfilter
@@ -278,7 +218,6 @@
                 self.globals.update(plugin.globals)
                 self.filters.update(plugin.filters)
 
-<<<<<<< HEAD
     def get_template(self, name, parent=None, globals=None) -> Template:
         template = Environment.get_template(self, name, parent, globals)
         with suppress(KeyError):
@@ -288,10 +227,6 @@
 
 BettyTemplate.environment_class = BettyEnvironment
 BettyEnvironment.template_class = BettyTemplate
-=======
-
-Template.environment_class = BettyEnvironment
->>>>>>> f6d80a3f
 
 
 class Jinja2Renderer(Renderer):
