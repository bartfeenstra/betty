import asyncio
import datetime
import json as stdjson
import os
import re
import warnings
from contextlib import suppress
from os.path import join, relpath
from pathlib import Path
from typing import Union, Dict, Type, Optional, Callable, Iterable, AsyncIterable, Any, Iterator

import pdf2image
from PIL import Image
from PIL.Image import DecompressionBombWarning
from babel import Locale
from geopy import units
from geopy.format import DEGREES_FORMAT
from jinja2 import Environment, select_autoescape, evalcontextfilter, escape, FileSystemLoader, contextfilter, Template
from jinja2.asyncsupport import auto_await
from jinja2.filters import prepare_map, make_attrgetter
from jinja2.nodes import EvalContext
from jinja2.runtime import Macro, resolve_or_missing, StrictUndefined, Context
from jinja2.utils import htmlsafe_json_dumps
from markupsafe import Markup
from resizeimage import resizeimage

from betty.ancestry import File, Citation, Identifiable, Resource, HasLinks, HasFiles, Subject, Witness, Dated, \
    RESOURCE_TYPES
from betty.config import Configuration
from betty.fs import makedirs, hashfile, iterfiles
from betty.functools import walk
from betty.html import HtmlProvider
from betty.importlib import import_any
from betty.json import JSONEncoder
from betty.locale import negotiate_localizeds, Localized, format_datey, Datey, negotiate_locale, Date, DateRange
from betty.lock import AcquiredError
from betty.os import link_or_copy
<<<<<<< HEAD
from betty.path import extension, rootname
=======
from betty.path import extension
>>>>>>> 005944a0
from betty.plugin import Plugin
from betty.render import Renderer
from betty.search import Index
from betty.site import Site


class _Plugins:
    def __init__(self, plugins: Dict[Type[Plugin], Plugin]):
        self._plugins = plugins

    def __getitem__(self, plugin_type_name):
        try:
            return self._plugins[import_any(plugin_type_name)]
        except ImportError:
            raise KeyError('Unknown plugin "%s".' % plugin_type_name)

    def __contains__(self, plugin_type_name) -> bool:
        with suppress(ImportError):
            return import_any(plugin_type_name) in self._plugins
        return False


class _Citer:
    def __init__(self):
        self._citations = []

    def __iter__(self) -> Iterable[Citation]:
        return enumerate(self._citations, 1)

    def __len__(self) -> int:
        return len(self._citations)

    def cite(self, citation: Citation) -> int:
        if citation not in self._citations:
            self._citations.append(citation)
        return self._citations.index(citation) + 1

    def track(self) -> None:
        self.clear()

    def clear(self) -> None:
        self._citations = []


class Jinja2Provider:
    @property
    def globals(self) -> Dict[str, Callable]:
        return {}

    @property
    def filters(self) -> Dict[str, Callable]:
        return {}


class BettyEnvironment(Environment):
    site: Site

    def __init__(self, site: Site):
        template_directory_paths = [join(path, 'templates') for path in site.assets.paths]

        Environment.__init__(self,
                             enable_async=True,
                             loader=FileSystemLoader(template_directory_paths),
                             undefined=StrictUndefined,
                             autoescape=select_autoescape(['html']),
                             trim_blocks=True,
                             extensions=[
                                 'jinja2.ext.do',
                                 'jinja2.ext.i18n',
                             ],
                             )

        self.site = site

        if site.configuration.mode == 'development':
            self.add_extension('jinja2.ext.debug')

        self._init_i18n()
        self._init_globals()
        self._init_filters()
        self._init_tests()
        self._init_plugins()

    def _init_i18n(self) -> None:
        # Wrap the callables so they always call the built-ins available runtime, because those change when the current
        # locale does.
        self.install_gettext_callables(
            lambda *args, **kwargs: gettext(*args, **kwargs),
            lambda *args, **kwargs: ngettext(*args, **kwargs),
        )
        self.policies['ext.i18n.trimmed'] = True

    def _init_globals(self) -> None:
        self.globals['site'] = self.site
        self.globals['locale'] = self.site.locale
        today = datetime.date.today()
        self.globals['today'] = Date(today.year, today.month, today.day)
        self.globals['plugins'] = _Plugins(self.site.plugins)
        self.globals['citer'] = _Citer()
        self.globals['search_index'] = lambda: Index(self.site).build()
        self.globals['html_providers'] = list([plugin for plugin in self.site.plugins.values() if isinstance(plugin, HtmlProvider)])
        self.globals['path'] = os.path

    def _init_filters(self) -> None:
        self.filters['set'] = set
        self.filters['map'] = _filter_map
        self.filters['flatten'] = _filter_flatten
        self.filters['walk'] = _filter_walk
        self.filters['locale_get_data'] = lambda locale: Locale.parse(
            locale, '-')
        self.filters['negotiate_localizeds'] = _filter_negotiate_localizeds
        self.filters['sort_localizeds'] = _filter_sort_localizeds
        self.filters['select_localizeds'] = _filter_select_localizeds
        self.filters['negotiate_dateds'] = _filter_negotiate_dateds
        self.filters['select_dateds'] = _filter_select_dateds
        self.filters['json'] = _filter_json
        self.filters['tojson'] = _filter_tojson
        self.filters['paragraphs'] = _filter_paragraphs
        self.filters['format_date'] = _filter_format_date
        self.filters['format_degrees'] = _filter_format_degrees
        self.filters['url'] = _filter_url
        self.filters['static_url'] = self.site.static_url_generator.generate
        self.filters['file'] = lambda *args: _filter_file(self.site, *args)
        self.filters['image'] = lambda *args, **kwargs: _filter_image(self.site, *args, **kwargs)

    def _init_tests(self) -> None:
        self.tests['resource'] = lambda x: isinstance(x, Resource)

        def _build_test_resource_type(resource_type: Type[Resource]):
            def _test_resource(x):
                return isinstance(x, resource_type)
            return _test_resource
        for resource_type in RESOURCE_TYPES:
            self.tests['%s_resource' % resource_type.resource_type_name()] = _build_test_resource_type(resource_type)
        self.tests['identifiable'] = lambda x: isinstance(x, Identifiable)
        self.tests['has_links'] = lambda x: isinstance(x, HasLinks)
        self.tests['has_files'] = lambda x: isinstance(x, HasFiles)
        self.tests['starts_with'] = str.startswith
        self.tests['subject_role'] = lambda x: isinstance(x, Subject)
        self.tests['witness_role'] = lambda x: isinstance(x, Witness)
        self.tests['date_range'] = lambda x: isinstance(x, DateRange)

    def _init_plugins(self) -> None:
        for plugin in self.site.plugins.values():
            if isinstance(plugin, Jinja2Provider):
                self.globals.update(plugin.globals)
                self.filters.update(plugin.filters)


Template.environment_class = BettyEnvironment


class Jinja2Renderer(Renderer):
    def __init__(self, environment: Environment, configuration: Configuration):
        self._environment = environment
        self._configuration = configuration

    async def render_file(self, file_path: str) -> None:
        if not file_path.endswith('.j2'):
            return
        file_destination_path = file_path[:-3]
        data = {}
        if file_destination_path.startswith(self._configuration.www_directory_path):
            resource = '/'.join(Path(file_destination_path[len(self._configuration.www_directory_path):]).parts)
            if self._configuration.multilingual:
                resource_parts = resource.lstrip('/').split('/')
                if resource_parts[0] in map(lambda x: x.alias, self._configuration.locales.values()):
                    resource = '/'.join(resource_parts[1:])
            data['page_resource'] = resource
        root_path = rootname(file_path)
        template_name = '/'.join(Path(relpath(file_path, root_path)).parts)
        template = FileSystemLoader(root_path).load(self._environment, template_name, self._environment.globals)
        with open(file_destination_path, 'w') as f:
            f.write(await template.render_async(data))
        os.remove(file_path)

    async def render_tree(self, tree_path: str) -> None:
        await asyncio.gather(
            *[self.render_file(file_path) async for file_path in iterfiles(tree_path) if file_path.endswith('.j2')],
        )


@contextfilter
def _filter_url(context: Context, resource: Any, media_type: Optional[str] = None, locale: Optional[str] = None, **kwargs) -> str:
    media_type = 'text/html' if media_type is None else media_type
    locale = locale if locale else resolve_or_missing(context, 'locale')
    return context.environment.site.localized_url_generator.generate(resource, media_type, locale=locale, **kwargs)


@contextfilter
def _filter_json(context: Context, data: Any, indent: Optional[int] = None) -> str:
    """
    Converts a value to a JSON string.
    """
    return stdjson.dumps(data, indent=indent,
                         cls=JSONEncoder.get_factory(context.environment.site, resolve_or_missing(context, 'locale')))


@contextfilter
def _filter_tojson(context: Context, data: Any, indent: Optional[int] = None) -> str:
    """
    Converts a value to a JSON string safe for use in an HTML document.

    This mimics Jinja2's built-in JSON filter, but uses Betty's own JSON encoder.
    """
    return htmlsafe_json_dumps(data, indent=indent, dumper=lambda *args, **kwargs: _filter_json(context, *args, **kwargs))


async def _filter_flatten(items: Union[Iterable, AsyncIterable]) -> Iterable:
    async for item in _asynciter(items):
        async for child in _asynciter(item):
            yield child


def _filter_walk(item: Any, attribute_name: str) -> Iterable[Any]:
    return walk(item, attribute_name)


_paragraph_re = re.compile(r'(?:\r\n|\r|\n){2,}')


@evalcontextfilter
def _filter_paragraphs(eval_ctx: EvalContext, text: str) -> Union[str, Markup]:
    """Converts newlines to <p> and <br> tags.

    Taken from http://jinja.pocoo.org/docs/2.10/api/#custom-filters."""
    result = u'\n\n'.join(u'<p>%s</p>' % p.replace('\n', Markup('<br>\n'))
                          for p in _paragraph_re.split(escape(text)))
    if eval_ctx.autoescape:
        result = Markup(result)
    return result


def _filter_format_degrees(degrees: int) -> str:
    arcminutes = units.arcminutes(degrees=degrees - int(degrees))
    arcseconds = units.arcseconds(arcminutes=arcminutes - int(arcminutes))
    format_dict = dict(
        deg='°',
        arcmin="'",
        arcsec='"',
        degrees=degrees,
        minutes=round(abs(arcminutes)),
        seconds=round(abs(arcseconds))
    )
    return DEGREES_FORMAT % format_dict


@contextfilter
async def _filter_map(*args, **kwargs):
    """
    Maps an iterable's values.

    This mimics Jinja2's built-in map filter, but allows macros as callbacks.
    """
    if len(args) == 3 and isinstance(args[2], Macro):
        seq = args[1]
        func = args[2]
    else:
        seq, func = prepare_map(args, kwargs)
    if seq:
        async for item in _asynciter(seq):
            yield await auto_await(func(item))


async def _filter_file(site: Site, file: File) -> str:
    file_directory_path = os.path.join(site.configuration.www_directory_path, 'file')

    destination_name = '%s.%s' % (file.id, file.extension)
    destination_public_path = '/file/%s' % destination_name

    with suppress(AcquiredError):
        site.locks.acquire((_filter_file, file))
        site.executor.submit(_do_filter_file, file.path, file_directory_path, destination_name)

    return destination_public_path


def _do_filter_file(file_path: str, destination_directory_path: str, destination_name: str) -> None:
    makedirs(destination_directory_path)
    destination_file_path = os.path.join(destination_directory_path, destination_name)
    link_or_copy(file_path, destination_file_path)


async def _filter_image(site: Site, file: File, width: Optional[int] = None, height: Optional[int] = None) -> str:
    if width is None and height is None:
        raise ValueError('At least the width or height must be given.')

    destination_name = '%s-' % file.id
    if width is None:
        destination_name += '-x%d' % height
    elif height is None:
        destination_name += '%dx-' % width
    else:
        destination_name += '%dx%d' % (width, height)

    file_directory_path = os.path.join(
        site.configuration.www_directory_path, 'file')

    if file.media_type:
        if file.media_type.type == 'image':
            task = _execute_filter_image_image
            destination_name += '.' + extension(file.path)
        elif file.media_type.type == 'application' and file.media_type.subtype == 'pdf':
            task = _execute_filter_image_application_pdf
            destination_name += '.' + 'jpg'
        else:
            raise ValueError('Cannot convert a file of media type "%s" to an image.' % file.media_type)
    else:
        raise ValueError('Cannot convert a file without a media type to an image.')

    with suppress(AcquiredError):
        site.locks.acquire((_filter_image, file, width, height))
        cache_directory_path = join(site.configuration.cache_directory_path, 'image')
        site.executor.submit(task, file.path, cache_directory_path, file_directory_path, destination_name, width, height)

    destination_public_path = '/file/%s' % destination_name

    return destination_public_path


def _execute_filter_image_image(file_path: str, *args, **kwargs) -> None:
    with warnings.catch_warnings():
        # Ignore warnings about decompression bombs, because we know where the files come from.
        warnings.simplefilter('ignore', category=DecompressionBombWarning)
        image = Image.open(file_path)
    _execute_filter_image(image, file_path, *args, **kwargs)


def _execute_filter_image_application_pdf(file_path: str, *args, **kwargs) -> None:
    with warnings.catch_warnings():
        # Ignore warnings about decompression bombs, because we know where the files come from.
        warnings.simplefilter('ignore', category=DecompressionBombWarning)
        image = pdf2image.convert_from_path(file_path, fmt='jpeg')[0]
    _execute_filter_image(image, file_path, *args, **kwargs)


def _execute_filter_image(image: Image, file_path: str, cache_directory_path: str, destination_directory_path: str, destination_name: str, width: int, height: int) -> None:
    makedirs(destination_directory_path)
    cache_file_path = join(cache_directory_path, '%s-%s' % (hashfile(file_path), destination_name))
    destination_file_path = join(destination_directory_path, destination_name)

    try:
        link_or_copy(cache_file_path, destination_file_path)
    except FileNotFoundError:
        makedirs(cache_directory_path)
        with image:
            if width is not None:
                width = min(width, image.width)
            if height is not None:
                height = min(height, image.height)

            if width is None:
                size = height
                convert = resizeimage.resize_height
            elif height is None:
                size = width
                convert = resizeimage.resize_width
            else:
                size = (width, height)
                convert = resizeimage.resize_cover
            convert(image, size).save(cache_file_path)
        makedirs(destination_directory_path)
        link_or_copy(cache_file_path, destination_file_path)


@contextfilter
def _filter_negotiate_localizeds(context: Context, localizeds: Iterable[Localized]) -> Optional[Localized]:
    locale = resolve_or_missing(context, 'locale')
    return negotiate_localizeds(locale, list(localizeds))


@contextfilter
def _filter_sort_localizeds(context: Context, localizeds: Iterable[Localized], localized_attribute: str, sort_attribute: str) -> Iterable[Localized]:
    locale = resolve_or_missing(context, 'locale')
    get_localized_attr = make_attrgetter(
        context.environment, localized_attribute)
    get_sort_attr = make_attrgetter(context.environment, sort_attribute)

    def _get_sort_key(x):
        return get_sort_attr(negotiate_localizeds(locale, get_localized_attr(x)))

    return sorted(localizeds, key=_get_sort_key)


@contextfilter
def _filter_select_localizeds(context: Context, localizeds: Iterable[Localized]) -> Iterable[Localized]:
    locale = resolve_or_missing(context, 'locale')
    for localized in localizeds:
        if negotiate_locale(locale, [localized.locale]) is not None:
            yield localized


@contextfilter
def _filter_negotiate_dateds(context: Context, dateds: Iterable[Dated], date: Optional[Datey]) -> Optional[Dated]:
    with suppress(StopIteration):
        return next(_filter_select_dateds(context, dateds, date))


@contextfilter
def _filter_select_dateds(context: Context, dateds: Iterable[Dated], date: Optional[Datey]) -> Iterator[Dated]:
    if date is None:
        date = resolve_or_missing(context, 'today')
    return filter(lambda dated: dated.date is None or dated.date.comparable and dated.date in date, dateds)


@contextfilter
def _filter_format_date(context: Context, date: Datey) -> str:
    locale = resolve_or_missing(context, 'locale')
    return format_datey(date, locale)


async def _asynciter(items: Union[Iterable, AsyncIterable]) -> AsyncIterable:
    if hasattr(items, '__aiter__'):
        async for item in items:
            yield item
        return
    for item in items:
        yield item<|MERGE_RESOLUTION|>--- conflicted
+++ resolved
@@ -35,11 +35,7 @@
 from betty.locale import negotiate_localizeds, Localized, format_datey, Datey, negotiate_locale, Date, DateRange
 from betty.lock import AcquiredError
 from betty.os import link_or_copy
-<<<<<<< HEAD
-from betty.path import extension, rootname
-=======
-from betty.path import extension
->>>>>>> 005944a0
+from betty.path import rootname, extension
 from betty.plugin import Plugin
 from betty.render import Renderer
 from betty.search import Index
