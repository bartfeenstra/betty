import asyncio
import datetime
import json as stdjson
import os
import re
import warnings
from contextlib import suppress
<<<<<<< HEAD
from os.path import join
from typing import Union, Dict, Type, Optional, Callable, Iterable, Any, Iterator
=======
from os.path import join, relpath
from pathlib import Path
from typing import Union, Dict, Type, Optional, Callable, Iterable, AsyncIterable, Any, Iterator
>>>>>>> a8dc1082

import pdf2image
from PIL import Image
from PIL.Image import DecompressionBombWarning
from babel import Locale
from geopy import units
from geopy.format import DEGREES_FORMAT
from jinja2 import Environment, select_autoescape, evalcontextfilter, escape, FileSystemLoader, contextfilter, Template
from jinja2.filters import prepare_map, make_attrgetter
from jinja2.nodes import EvalContext
from jinja2.runtime import Macro, resolve_or_missing, StrictUndefined, Context
from jinja2.utils import htmlsafe_json_dumps
from markupsafe import Markup
from resizeimage import resizeimage

from betty.ancestry import File, Citation, Identifiable, Resource, HasLinks, HasFiles, Subject, Witness, Dated, \
    RESOURCE_TYPES
from betty.config import Configuration
from betty.fs import makedirs, hashfile, iterfiles
from betty.functools import walk
from betty.html import HtmlProvider
from betty.importlib import import_any
from betty.json import JSONEncoder
from betty.locale import negotiate_localizeds, Localized, format_datey, Datey, negotiate_locale, Date, DateRange
from betty.lock import AcquiredError
from betty.os import link_or_copy
from betty.path import extension as path_extension, rootname
from betty.extension import Extension
from betty.render import Renderer
from betty.search import Index
from betty.app import App


class _Extensions:
    def __init__(self, extensions: Dict[Type[Extension], Extension]):
        self._extensions = extensions

    def __getitem__(self, extension_type_name):
        try:
            return self._extensions[import_any(extension_type_name)]
        except ImportError:
            raise KeyError('Unknown extension "%s".' % extension_type_name)

    def __contains__(self, extension_type_name) -> bool:
        with suppress(ImportError):
            return import_any(extension_type_name) in self._extensions
        return False


class _Citer:
    def __init__(self):
        self._citations = []

    def __iter__(self) -> Iterable[Citation]:
        return enumerate(self._citations, 1)

    def __len__(self) -> int:
        return len(self._citations)

    def cite(self, citation: Citation) -> int:
        if citation not in self._citations:
            self._citations.append(citation)
        return self._citations.index(citation) + 1

    def track(self) -> None:
        self.clear()

    def clear(self) -> None:
        self._citations = []


class Jinja2Provider:
    @property
    def globals(self) -> Dict[str, Callable]:
        return {}

    @property
    def filters(self) -> Dict[str, Callable]:
        return {}


class BettyEnvironment(Environment):
    app: App

    def __init__(self, app: App):
        template_directory_paths = [join(path, 'templates') for path in app.assets.paths]

        Environment.__init__(self,
                             loader=FileSystemLoader(template_directory_paths),
                             undefined=StrictUndefined,
                             autoescape=select_autoescape(['html']),
                             trim_blocks=True,
                             extensions=[
                                 'jinja2.ext.do',
                                 'jinja2.ext.i18n',
                             ],
                             )

        self.app = app

        if app.configuration.mode == 'development':
            self.add_extension('jinja2.ext.debug')

        self._init_i18n()
        self._init_globals()
        self._init_filters()
        self._init_tests()
        self._init_extensions()

    def _init_i18n(self) -> None:
        # Wrap the callables so they always call the built-ins available runtime, because those change when the current
        # locale does.
        self.install_gettext_callables(
            lambda *args, **kwargs: gettext(*args, **kwargs),
            lambda *args, **kwargs: ngettext(*args, **kwargs),
        )
        self.policies['ext.i18n.trimmed'] = True

    def _init_globals(self) -> None:
        self.globals['app'] = self.app
        self.globals['locale'] = self.app.locale
        today = datetime.date.today()
        self.globals['today'] = Date(today.year, today.month, today.day)
        self.globals['extensions'] = _Extensions(self.app.extensions)
        self.globals['citer'] = _Citer()
        self.globals['search_index'] = lambda: Index(self.app).build()
        self.globals['html_providers'] = list([extension for extension in self.app.extensions.values() if isinstance(extension, HtmlProvider)])
        self.globals['path'] = os.path

    def _init_filters(self) -> None:
        self.filters['unique'] = _filter_unique
        self.filters['map'] = _filter_map
        self.filters['flatten'] = _filter_flatten
        self.filters['walk'] = _filter_walk
        self.filters['locale_get_data'] = lambda locale: Locale.parse(
            locale, '-')
        self.filters['negotiate_localizeds'] = _filter_negotiate_localizeds
        self.filters['sort_localizeds'] = _filter_sort_localizeds
        self.filters['select_localizeds'] = _filter_select_localizeds
        self.filters['negotiate_dateds'] = _filter_negotiate_dateds
        self.filters['select_dateds'] = _filter_select_dateds
        self.filters['json'] = _filter_json
        self.filters['tojson'] = _filter_tojson
        self.filters['paragraphs'] = _filter_paragraphs
        self.filters['format_date'] = _filter_format_date
        self.filters['format_degrees'] = _filter_format_degrees
        self.filters['url'] = _filter_url
        self.filters['static_url'] = self.app.static_url_generator.generate
        self.filters['file'] = lambda *args: _filter_file(self.app, *args)
        self.filters['image'] = lambda *args, **kwargs: _filter_image(self.app, *args, **kwargs)

    def _init_tests(self) -> None:
        self.tests['resource'] = lambda x: isinstance(x, Resource)

        def _build_test_resource_type(resource_type: Type[Resource]):
            def _test_resource(x):
                return isinstance(x, resource_type)
            return _test_resource
        for resource_type in RESOURCE_TYPES:
            self.tests['%s_resource' % resource_type.resource_type_name()] = _build_test_resource_type(resource_type)
        self.tests['identifiable'] = lambda x: isinstance(x, Identifiable)
        self.tests['has_links'] = lambda x: isinstance(x, HasLinks)
        self.tests['has_files'] = lambda x: isinstance(x, HasFiles)
        self.tests['starts_with'] = str.startswith
        self.tests['subject_role'] = lambda x: isinstance(x, Subject)
        self.tests['witness_role'] = lambda x: isinstance(x, Witness)
        self.tests['date_range'] = lambda x: isinstance(x, DateRange)

    def _init_extensions(self) -> None:
        for extension in self.app.extensions.values():
            if isinstance(extension, Jinja2Provider):
                self.globals.update(extension.globals)
                self.filters.update(extension.filters)


Template.environment_class = BettyEnvironment


class Jinja2Renderer(Renderer):
    def __init__(self, environment: Environment, configuration: Configuration):
        self._environment = environment
        self._configuration = configuration

    async def render_file(self, file_path: str) -> None:
        if not file_path.endswith('.j2'):
            return
        file_destination_path = file_path[:-3]
        data = {}
        if file_destination_path.startswith(self._configuration.www_directory_path):
            resource = '/'.join(Path(file_destination_path[len(self._configuration.www_directory_path):].strip(os.sep)).parts)
            if self._configuration.multilingual:
                resource_parts = resource.lstrip('/').split('/')
                if resource_parts[0] in map(lambda x: x.alias, self._configuration.locales.values()):
                    resource = '/'.join(resource_parts[1:])
            data['page_resource'] = resource
        root_path = rootname(file_path)
        template_name = '/'.join(Path(relpath(file_path, root_path)).parts)
        template = FileSystemLoader(root_path).load(self._environment, template_name, self._environment.globals)
        with open(file_destination_path, 'w') as f:
            f.write(template.render(data))
        os.remove(file_path)

    async def render_tree(self, tree_path: str) -> None:
        await asyncio.gather(
            *[self.render_file(file_path) async for file_path in iterfiles(tree_path) if file_path.endswith('.j2')],
        )


@contextfilter
def _filter_url(context: Context, resource: Any, media_type: Optional[str] = None, locale: Optional[str] = None, **kwargs) -> str:
    media_type = 'text/html' if media_type is None else media_type
    locale = locale if locale else resolve_or_missing(context, 'locale')
    return context.environment.app.localized_url_generator.generate(resource, media_type, locale=locale, **kwargs)


@contextfilter
def _filter_json(context: Context, data: Any, indent: Optional[int] = None) -> str:
    """
    Converts a value to a JSON string.
    """
    return stdjson.dumps(data, indent=indent,
                         cls=JSONEncoder.get_factory(context.environment.app, resolve_or_missing(context, 'locale')))


@contextfilter
def _filter_tojson(context: Context, data: Any, indent: Optional[int] = None) -> str:
    """
    Converts a value to a JSON string safe for use in an HTML document.

    This mimics Jinja2's built-in JSON filter, but uses Betty's own JSON encoder.
    """
    return htmlsafe_json_dumps(data, indent=indent, dumper=lambda *args, **kwargs: _filter_json(context, *args, **kwargs))


def _filter_flatten(items: Union[Iterable, Iterable]) -> Iterable:
    for item in items:
        for child in item:
            yield child


def _filter_walk(item: Any, attribute_name: str) -> Iterable[Any]:
    return walk(item, attribute_name)


_paragraph_re = re.compile(r'(?:\r\n|\r|\n){2,}')


@evalcontextfilter
def _filter_paragraphs(eval_ctx: EvalContext, text: str) -> Union[str, Markup]:
    """Converts newlines to <p> and <br> tags.

    Taken from http://jinja.pocoo.org/docs/2.10/api/#custom-filters."""
    result = u'\n\n'.join(u'<p>%s</p>' % p.replace('\n', Markup('<br>\n'))
                          for p in _paragraph_re.split(escape(text)))
    if eval_ctx.autoescape:
        result = Markup(result)
    return result


def _filter_format_degrees(degrees: int) -> str:
    arcminutes = units.arcminutes(degrees=degrees - int(degrees))
    arcseconds = units.arcseconds(arcminutes=arcminutes - int(arcminutes))
    format_dict = dict(
        deg='°',
        arcmin="'",
        arcsec='"',
        degrees=degrees,
        minutes=round(abs(arcminutes)),
        seconds=round(abs(arcseconds))
    )
    return DEGREES_FORMAT % format_dict


async def _filter_unique(items: Iterable) -> Iterator:
    seen = []
    async for item in _asynciter(items):
        if item not in seen:
            yield item
            seen.append(item)


@contextfilter
def _filter_map(*args, **kwargs):
    """
    Maps an iterable's values.

    This mimics Jinja2's built-in map filter, but allows macros as callbacks.
    """
    if len(args) == 3 and isinstance(args[2], Macro):
        seq = args[1]
        func = args[2]
    else:
        seq, func = prepare_map(args, kwargs)
    if seq:
        for item in seq:
            yield func(item)


<<<<<<< HEAD
def _filter_file(site: Site, file: File) -> str:
    file_directory_path = os.path.join(site.configuration.www_directory_path, 'file')
=======
async def _filter_file(app: App, file: File) -> str:
    file_directory_path = os.path.join(app.configuration.www_directory_path, 'file')
>>>>>>> a8dc1082

    destination_name = '%s.%s' % (file.id, file.extension)
    destination_public_path = '/file/%s' % destination_name

    with suppress(AcquiredError):
        app.locks.acquire((_filter_file, file))
        app.executor.submit(_do_filter_file, file.path, file_directory_path, destination_name)

    return destination_public_path


def _do_filter_file(file_path: str, destination_directory_path: str, destination_name: str) -> None:
    makedirs(destination_directory_path)
    destination_file_path = os.path.join(destination_directory_path, destination_name)
    link_or_copy(file_path, destination_file_path)


<<<<<<< HEAD
def _filter_image(site: Site, file: File, width: Optional[int] = None, height: Optional[int] = None) -> str:
=======
async def _filter_image(app: App, file: File, width: Optional[int] = None, height: Optional[int] = None) -> str:
>>>>>>> a8dc1082
    if width is None and height is None:
        raise ValueError('At least the width or height must be given.')

    destination_name = '%s-' % file.id
    if width is None:
        destination_name += '-x%d' % height
    elif height is None:
        destination_name += '%dx-' % width
    else:
        destination_name += '%dx%d' % (width, height)

    file_directory_path = os.path.join(
        app.configuration.www_directory_path, 'file')

    if file.media_type:
        if file.media_type.type == 'image':
            task = _execute_filter_image_image
            destination_name += '.' + path_extension(file.path)
        elif file.media_type.type == 'application' and file.media_type.subtype == 'pdf':
            task = _execute_filter_image_application_pdf
            destination_name += '.' + 'jpg'
        else:
            raise ValueError('Cannot convert a file of media type "%s" to an image.' % file.media_type)
    else:
        raise ValueError('Cannot convert a file without a media type to an image.')

    with suppress(AcquiredError):
        app.locks.acquire((_filter_image, file, width, height))
        cache_directory_path = join(app.configuration.cache_directory_path, 'image')
        app.executor.submit(task, file.path, cache_directory_path, file_directory_path, destination_name, width, height)

    destination_public_path = '/file/%s' % destination_name

    return destination_public_path


def _execute_filter_image_image(file_path: str, *args, **kwargs) -> None:
    with warnings.catch_warnings():
        # Ignore warnings about decompression bombs, because we know where the files come from.
        warnings.simplefilter('ignore', category=DecompressionBombWarning)
        image = Image.open(file_path)
    _execute_filter_image(image, file_path, *args, **kwargs)


def _execute_filter_image_application_pdf(file_path: str, *args, **kwargs) -> None:
    with warnings.catch_warnings():
        # Ignore warnings about decompression bombs, because we know where the files come from.
        warnings.simplefilter('ignore', category=DecompressionBombWarning)
        image = pdf2image.convert_from_path(file_path, fmt='jpeg')[0]
    _execute_filter_image(image, file_path, *args, **kwargs)


def _execute_filter_image(image: Image, file_path: str, cache_directory_path: str, destination_directory_path: str, destination_name: str, width: int, height: int) -> None:
    makedirs(destination_directory_path)
    cache_file_path = join(cache_directory_path, '%s-%s' % (hashfile(file_path), destination_name))
    destination_file_path = join(destination_directory_path, destination_name)

    try:
        link_or_copy(cache_file_path, destination_file_path)
    except FileNotFoundError:
        makedirs(cache_directory_path)
        with image:
            if width is not None:
                width = min(width, image.width)
            if height is not None:
                height = min(height, image.height)

            if width is None:
                size = height
                convert = resizeimage.resize_height
            elif height is None:
                size = width
                convert = resizeimage.resize_width
            else:
                size = (width, height)
                convert = resizeimage.resize_cover
            convert(image, size).save(cache_file_path)
        makedirs(destination_directory_path)
        link_or_copy(cache_file_path, destination_file_path)


@contextfilter
def _filter_negotiate_localizeds(context: Context, localizeds: Iterable[Localized]) -> Optional[Localized]:
    locale = resolve_or_missing(context, 'locale')
    return negotiate_localizeds(locale, list(localizeds))


@contextfilter
def _filter_sort_localizeds(context: Context, localizeds: Iterable[Localized], localized_attribute: str, sort_attribute: str) -> Iterable[Localized]:
    locale = resolve_or_missing(context, 'locale')
    get_localized_attr = make_attrgetter(
        context.environment, localized_attribute)
    get_sort_attr = make_attrgetter(context.environment, sort_attribute)

    def _get_sort_key(x):
        return get_sort_attr(negotiate_localizeds(locale, get_localized_attr(x)))

    return sorted(localizeds, key=_get_sort_key)


@contextfilter
def _filter_select_localizeds(context: Context, localizeds: Iterable[Localized], include_unspecified: bool = False) -> Iterable[Localized]:
    locale = resolve_or_missing(context, 'locale')
    for localized in localizeds:
        if include_unspecified and localized.locale in {None, 'mis', 'mul', 'und', 'zxx'}:
            yield localized
        if localized.locale is not None and negotiate_locale(locale, [localized.locale]) is not None:
            yield localized


@contextfilter
def _filter_negotiate_dateds(context: Context, dateds: Iterable[Dated], date: Optional[Datey]) -> Optional[Dated]:
    with suppress(StopIteration):
        return next(_filter_select_dateds(context, dateds, date))


@contextfilter
def _filter_select_dateds(context: Context, dateds: Iterable[Dated], date: Optional[Datey]) -> Iterator[Dated]:
    if date is None:
        date = resolve_or_missing(context, 'today')
    return filter(lambda dated: dated.date is None or dated.date.comparable and dated.date in date, dateds)


@contextfilter
def _filter_format_date(context: Context, date: Datey) -> str:
    locale = resolve_or_missing(context, 'locale')
    return format_datey(date, locale)<|MERGE_RESOLUTION|>--- conflicted
+++ resolved
@@ -5,14 +5,9 @@
 import re
 import warnings
 from contextlib import suppress
-<<<<<<< HEAD
-from os.path import join
-from typing import Union, Dict, Type, Optional, Callable, Iterable, Any, Iterator
-=======
 from os.path import join, relpath
 from pathlib import Path
-from typing import Union, Dict, Type, Optional, Callable, Iterable, AsyncIterable, Any, Iterator
->>>>>>> a8dc1082
+from typing import Dict, Callable, Iterable, Type, Optional, Any, Union, Iterator
 
 import pdf2image
 from PIL import Image
@@ -286,9 +281,9 @@
     return DEGREES_FORMAT % format_dict
 
 
-async def _filter_unique(items: Iterable) -> Iterator:
+def _filter_unique(items: Iterable) -> Iterator:
     seen = []
-    async for item in _asynciter(items):
+    for item in items:
         if item not in seen:
             yield item
             seen.append(item)
@@ -311,13 +306,8 @@
             yield func(item)
 
 
-<<<<<<< HEAD
-def _filter_file(site: Site, file: File) -> str:
-    file_directory_path = os.path.join(site.configuration.www_directory_path, 'file')
-=======
-async def _filter_file(app: App, file: File) -> str:
+def _filter_file(app: App, file: File) -> str:
     file_directory_path = os.path.join(app.configuration.www_directory_path, 'file')
->>>>>>> a8dc1082
 
     destination_name = '%s.%s' % (file.id, file.extension)
     destination_public_path = '/file/%s' % destination_name
@@ -335,11 +325,7 @@
     link_or_copy(file_path, destination_file_path)
 
 
-<<<<<<< HEAD
-def _filter_image(site: Site, file: File, width: Optional[int] = None, height: Optional[int] = None) -> str:
-=======
-async def _filter_image(app: App, file: File, width: Optional[int] = None, height: Optional[int] = None) -> str:
->>>>>>> a8dc1082
+def _filter_image(app: App, file: File, width: Optional[int] = None, height: Optional[int] = None) -> str:
     if width is None and height is None:
         raise ValueError('At least the width or height must be given.')
 
