import asyncio
import datetime
import json as stdjson
import os
import re
import warnings
from contextlib import suppress
from os.path import join, relpath
from pathlib import Path
from typing import Union, Dict, Type, Optional, Callable, Iterable, AsyncIterable, Any, Iterator

import pdf2image
from PIL import Image
from PIL.Image import DecompressionBombWarning
from babel import Locale
from geopy import units
from geopy.format import DEGREES_FORMAT
from jinja2 import Environment, select_autoescape, evalcontextfilter, escape, FileSystemLoader, contextfilter, Template
from jinja2.asyncsupport import auto_await
from jinja2.filters import prepare_map, make_attrgetter
from jinja2.nodes import EvalContext
from jinja2.runtime import Macro, resolve_or_missing, StrictUndefined, Context
from jinja2.utils import htmlsafe_json_dumps
from markupsafe import Markup
from resizeimage import resizeimage

from betty.ancestry import File, Citation, Identifiable, Resource, HasLinks, HasFiles, Subject, Witness, Dated, \
    RESOURCE_TYPES
from betty.config import Configuration
from betty.fs import makedirs, hashfile, iterfiles
from betty.functools import walk
from betty.html import HtmlProvider
from betty.importlib import import_any
from betty.json import JSONEncoder
from betty.locale import negotiate_localizeds, Localized, format_datey, Datey, negotiate_locale, Date, DateRange
from betty.lock import AcquiredError
from betty.os import link_or_copy
<<<<<<< HEAD
from betty.path import extension as path_extension
from betty.extension import Extension
=======
from betty.path import rootname, extension
from betty.plugin import Plugin
>>>>>>> 440b8466
from betty.render import Renderer
from betty.search import Index
from betty.site import Site


class _Extensions:
    def __init__(self, extensions: Dict[Type[Extension], Extension]):
        self._extensions = extensions

    def __getitem__(self, extension_type_name):
        try:
            return self._extensions[import_any(extension_type_name)]
        except ImportError:
            raise KeyError('Unknown extension "%s".' % extension_type_name)

    def __contains__(self, extension_type_name) -> bool:
        with suppress(ImportError):
            return import_any(extension_type_name) in self._extensions
        return False


class _Citer:
    def __init__(self):
        self._citations = []

    def __iter__(self) -> Iterable[Citation]:
        return enumerate(self._citations, 1)

    def __len__(self) -> int:
        return len(self._citations)

    def cite(self, citation: Citation) -> int:
        if citation not in self._citations:
            self._citations.append(citation)
        return self._citations.index(citation) + 1

    def track(self) -> None:
        self.clear()

    def clear(self) -> None:
        self._citations = []


class Jinja2Provider:
    @property
    def globals(self) -> Dict[str, Callable]:
        return {}

    @property
    def filters(self) -> Dict[str, Callable]:
        return {}


class BettyEnvironment(Environment):
    site: Site

    def __init__(self, site: Site):
        template_directory_paths = [join(path, 'templates') for path in site.assets.paths]

        Environment.__init__(self,
                             enable_async=True,
                             loader=FileSystemLoader(template_directory_paths),
                             undefined=StrictUndefined,
                             autoescape=select_autoescape(['html']),
                             trim_blocks=True,
                             extensions=[
                                 'jinja2.ext.do',
                                 'jinja2.ext.i18n',
                             ],
                             )

        self.site = site

        if site.configuration.mode == 'development':
            self.add_extension('jinja2.ext.debug')

        self._init_i18n()
        self._init_globals()
        self._init_filters()
        self._init_tests()
        self._init_extensions()

    def _init_i18n(self) -> None:
        # Wrap the callables so they always call the built-ins available runtime, because those change when the current
        # locale does.
        self.install_gettext_callables(
            lambda *args, **kwargs: gettext(*args, **kwargs),
            lambda *args, **kwargs: ngettext(*args, **kwargs),
        )
        self.policies['ext.i18n.trimmed'] = True

    def _init_globals(self) -> None:
        self.globals['site'] = self.site
        self.globals['locale'] = self.site.locale
        today = datetime.date.today()
        self.globals['today'] = Date(today.year, today.month, today.day)
        self.globals['extensions'] = _Extensions(self.site.extensions)
        self.globals['citer'] = _Citer()
        self.globals['search_index'] = lambda: Index(self.site).build()
        self.globals['html_providers'] = list([extension for extension in self.site.extensions.values() if isinstance(extension, HtmlProvider)])
        self.globals['path'] = os.path

    def _init_filters(self) -> None:
        self.filters['unique'] = _filter_unique
        self.filters['map'] = _filter_map
        self.filters['flatten'] = _filter_flatten
        self.filters['walk'] = _filter_walk
        self.filters['locale_get_data'] = lambda locale: Locale.parse(
            locale, '-')
        self.filters['negotiate_localizeds'] = _filter_negotiate_localizeds
        self.filters['sort_localizeds'] = _filter_sort_localizeds
        self.filters['select_localizeds'] = _filter_select_localizeds
        self.filters['negotiate_dateds'] = _filter_negotiate_dateds
        self.filters['select_dateds'] = _filter_select_dateds
        self.filters['json'] = _filter_json
        self.filters['tojson'] = _filter_tojson
        self.filters['paragraphs'] = _filter_paragraphs
        self.filters['format_date'] = _filter_format_date
        self.filters['format_degrees'] = _filter_format_degrees
        self.filters['url'] = _filter_url
        self.filters['static_url'] = self.site.static_url_generator.generate
        self.filters['file'] = lambda *args: _filter_file(self.site, *args)
        self.filters['image'] = lambda *args, **kwargs: _filter_image(self.site, *args, **kwargs)

    def _init_tests(self) -> None:
        self.tests['resource'] = lambda x: isinstance(x, Resource)

        def _build_test_resource_type(resource_type: Type[Resource]):
            def _test_resource(x):
                return isinstance(x, resource_type)
            return _test_resource
        for resource_type in RESOURCE_TYPES:
            self.tests['%s_resource' % resource_type.resource_type_name()] = _build_test_resource_type(resource_type)
        self.tests['identifiable'] = lambda x: isinstance(x, Identifiable)
        self.tests['has_links'] = lambda x: isinstance(x, HasLinks)
        self.tests['has_files'] = lambda x: isinstance(x, HasFiles)
        self.tests['starts_with'] = str.startswith
        self.tests['subject_role'] = lambda x: isinstance(x, Subject)
        self.tests['witness_role'] = lambda x: isinstance(x, Witness)
        self.tests['date_range'] = lambda x: isinstance(x, DateRange)

    def _init_extensions(self) -> None:
        for extension in self.site.extensions.values():
            if isinstance(extension, Jinja2Provider):
                self.globals.update(extension.globals)
                self.filters.update(extension.filters)


Template.environment_class = BettyEnvironment


class Jinja2Renderer(Renderer):
    def __init__(self, environment: Environment, configuration: Configuration):
        self._environment = environment
        self._configuration = configuration

    async def render_file(self, file_path: str) -> None:
        if not file_path.endswith('.j2'):
            return
        file_destination_path = file_path[:-3]
        data = {}
        if file_destination_path.startswith(self._configuration.www_directory_path):
            resource = '/'.join(Path(file_destination_path[len(self._configuration.www_directory_path):].strip(os.sep)).parts)
            if self._configuration.multilingual:
                resource_parts = resource.lstrip('/').split('/')
                if resource_parts[0] in map(lambda x: x.alias, self._configuration.locales.values()):
                    resource = '/'.join(resource_parts[1:])
            data['page_resource'] = resource
        root_path = rootname(file_path)
        template_name = '/'.join(Path(relpath(file_path, root_path)).parts)
        template = FileSystemLoader(root_path).load(self._environment, template_name, self._environment.globals)
        with open(file_destination_path, 'w') as f:
            f.write(await template.render_async(data))
        os.remove(file_path)

    async def render_tree(self, tree_path: str) -> None:
        await asyncio.gather(
            *[self.render_file(file_path) async for file_path in iterfiles(tree_path) if file_path.endswith('.j2')],
        )


@contextfilter
def _filter_url(context: Context, resource: Any, media_type: Optional[str] = None, locale: Optional[str] = None, **kwargs) -> str:
    media_type = 'text/html' if media_type is None else media_type
    locale = locale if locale else resolve_or_missing(context, 'locale')
    return context.environment.site.localized_url_generator.generate(resource, media_type, locale=locale, **kwargs)


@contextfilter
def _filter_json(context: Context, data: Any, indent: Optional[int] = None) -> str:
    """
    Converts a value to a JSON string.
    """
    return stdjson.dumps(data, indent=indent,
                         cls=JSONEncoder.get_factory(context.environment.site, resolve_or_missing(context, 'locale')))


@contextfilter
def _filter_tojson(context: Context, data: Any, indent: Optional[int] = None) -> str:
    """
    Converts a value to a JSON string safe for use in an HTML document.

    This mimics Jinja2's built-in JSON filter, but uses Betty's own JSON encoder.
    """
    return htmlsafe_json_dumps(data, indent=indent, dumper=lambda *args, **kwargs: _filter_json(context, *args, **kwargs))


async def _filter_flatten(items: Union[Iterable, AsyncIterable]) -> Iterable:
    async for item in _asynciter(items):
        async for child in _asynciter(item):
            yield child


def _filter_walk(item: Any, attribute_name: str) -> Iterable[Any]:
    return walk(item, attribute_name)


_paragraph_re = re.compile(r'(?:\r\n|\r|\n){2,}')


@evalcontextfilter
def _filter_paragraphs(eval_ctx: EvalContext, text: str) -> Union[str, Markup]:
    """Converts newlines to <p> and <br> tags.

    Taken from http://jinja.pocoo.org/docs/2.10/api/#custom-filters."""
    result = u'\n\n'.join(u'<p>%s</p>' % p.replace('\n', Markup('<br>\n'))
                          for p in _paragraph_re.split(escape(text)))
    if eval_ctx.autoescape:
        result = Markup(result)
    return result


def _filter_format_degrees(degrees: int) -> str:
    arcminutes = units.arcminutes(degrees=degrees - int(degrees))
    arcseconds = units.arcseconds(arcminutes=arcminutes - int(arcminutes))
    format_dict = dict(
        deg='°',
        arcmin="'",
        arcsec='"',
        degrees=degrees,
        minutes=round(abs(arcminutes)),
        seconds=round(abs(arcseconds))
    )
    return DEGREES_FORMAT % format_dict


async def _filter_unique(items: Iterable) -> Iterator:
    seen = []
    async for item in _asynciter(items):
        if item not in seen:
            yield item
            seen.append(item)


@contextfilter
async def _filter_map(*args, **kwargs):
    """
    Maps an iterable's values.

    This mimics Jinja2's built-in map filter, but allows macros as callbacks.
    """
    if len(args) == 3 and isinstance(args[2], Macro):
        seq = args[1]
        func = args[2]
    else:
        seq, func = prepare_map(args, kwargs)
    if seq:
        async for item in _asynciter(seq):
            yield await auto_await(func(item))


async def _filter_file(site: Site, file: File) -> str:
    file_directory_path = os.path.join(site.configuration.www_directory_path, 'file')

    destination_name = '%s.%s' % (file.id, file.extension)
    destination_public_path = '/file/%s' % destination_name

    with suppress(AcquiredError):
        site.locks.acquire((_filter_file, file))
        site.executor.submit(_do_filter_file, file.path, file_directory_path, destination_name)

    return destination_public_path


def _do_filter_file(file_path: str, destination_directory_path: str, destination_name: str) -> None:
    makedirs(destination_directory_path)
    destination_file_path = os.path.join(destination_directory_path, destination_name)
    link_or_copy(file_path, destination_file_path)


async def _filter_image(site: Site, file: File, width: Optional[int] = None, height: Optional[int] = None) -> str:
    if width is None and height is None:
        raise ValueError('At least the width or height must be given.')

    destination_name = '%s-' % file.id
    if width is None:
        destination_name += '-x%d' % height
    elif height is None:
        destination_name += '%dx-' % width
    else:
        destination_name += '%dx%d' % (width, height)

    file_directory_path = os.path.join(
        site.configuration.www_directory_path, 'file')

    if file.media_type:
        if file.media_type.type == 'image':
            task = _execute_filter_image_image
            destination_name += '.' + path_extension(file.path)
        elif file.media_type.type == 'application' and file.media_type.subtype == 'pdf':
            task = _execute_filter_image_application_pdf
            destination_name += '.' + 'jpg'
        else:
            raise ValueError('Cannot convert a file of media type "%s" to an image.' % file.media_type)
    else:
        raise ValueError('Cannot convert a file without a media type to an image.')

    with suppress(AcquiredError):
        site.locks.acquire((_filter_image, file, width, height))
        cache_directory_path = join(site.configuration.cache_directory_path, 'image')
        site.executor.submit(task, file.path, cache_directory_path, file_directory_path, destination_name, width, height)

    destination_public_path = '/file/%s' % destination_name

    return destination_public_path


def _execute_filter_image_image(file_path: str, *args, **kwargs) -> None:
    with warnings.catch_warnings():
        # Ignore warnings about decompression bombs, because we know where the files come from.
        warnings.simplefilter('ignore', category=DecompressionBombWarning)
        image = Image.open(file_path)
    _execute_filter_image(image, file_path, *args, **kwargs)


def _execute_filter_image_application_pdf(file_path: str, *args, **kwargs) -> None:
    with warnings.catch_warnings():
        # Ignore warnings about decompression bombs, because we know where the files come from.
        warnings.simplefilter('ignore', category=DecompressionBombWarning)
        image = pdf2image.convert_from_path(file_path, fmt='jpeg')[0]
    _execute_filter_image(image, file_path, *args, **kwargs)


def _execute_filter_image(image: Image, file_path: str, cache_directory_path: str, destination_directory_path: str, destination_name: str, width: int, height: int) -> None:
    makedirs(destination_directory_path)
    cache_file_path = join(cache_directory_path, '%s-%s' % (hashfile(file_path), destination_name))
    destination_file_path = join(destination_directory_path, destination_name)

    try:
        link_or_copy(cache_file_path, destination_file_path)
    except FileNotFoundError:
        makedirs(cache_directory_path)
        with image:
            if width is not None:
                width = min(width, image.width)
            if height is not None:
                height = min(height, image.height)

            if width is None:
                size = height
                convert = resizeimage.resize_height
            elif height is None:
                size = width
                convert = resizeimage.resize_width
            else:
                size = (width, height)
                convert = resizeimage.resize_cover
            convert(image, size).save(cache_file_path)
        makedirs(destination_directory_path)
        link_or_copy(cache_file_path, destination_file_path)


@contextfilter
def _filter_negotiate_localizeds(context: Context, localizeds: Iterable[Localized]) -> Optional[Localized]:
    locale = resolve_or_missing(context, 'locale')
    return negotiate_localizeds(locale, list(localizeds))


@contextfilter
def _filter_sort_localizeds(context: Context, localizeds: Iterable[Localized], localized_attribute: str, sort_attribute: str) -> Iterable[Localized]:
    locale = resolve_or_missing(context, 'locale')
    get_localized_attr = make_attrgetter(
        context.environment, localized_attribute)
    get_sort_attr = make_attrgetter(context.environment, sort_attribute)

    def _get_sort_key(x):
        return get_sort_attr(negotiate_localizeds(locale, get_localized_attr(x)))

    return sorted(localizeds, key=_get_sort_key)


@contextfilter
def _filter_select_localizeds(context: Context, localizeds: Iterable[Localized], include_unspecified: bool = False) -> Iterable[Localized]:
    locale = resolve_or_missing(context, 'locale')
    for localized in localizeds:
        if include_unspecified and localized.locale in {None, 'mis', 'mul', 'und', 'zxx'}:
            yield localized
        if localized.locale is not None and negotiate_locale(locale, [localized.locale]) is not None:
            yield localized


@contextfilter
def _filter_negotiate_dateds(context: Context, dateds: Iterable[Dated], date: Optional[Datey]) -> Optional[Dated]:
    with suppress(StopIteration):
        return next(_filter_select_dateds(context, dateds, date))


@contextfilter
def _filter_select_dateds(context: Context, dateds: Iterable[Dated], date: Optional[Datey]) -> Iterator[Dated]:
    if date is None:
        date = resolve_or_missing(context, 'today')
    return filter(lambda dated: dated.date is None or dated.date.comparable and dated.date in date, dateds)


@contextfilter
def _filter_format_date(context: Context, date: Datey) -> str:
    locale = resolve_or_missing(context, 'locale')
    return format_datey(date, locale)


async def _asynciter(items: Union[Iterable, AsyncIterable]) -> AsyncIterable:
    if hasattr(items, '__aiter__'):
        async for item in items:
            yield item
        return
    for item in items:
        yield item<|MERGE_RESOLUTION|>--- conflicted
+++ resolved
@@ -35,13 +35,8 @@
 from betty.locale import negotiate_localizeds, Localized, format_datey, Datey, negotiate_locale, Date, DateRange
 from betty.lock import AcquiredError
 from betty.os import link_or_copy
-<<<<<<< HEAD
-from betty.path import extension as path_extension
+from betty.path import extension as path_extension, rootname
 from betty.extension import Extension
-=======
-from betty.path import rootname, extension
-from betty.plugin import Plugin
->>>>>>> 440b8466
 from betty.render import Renderer
 from betty.search import Index
 from betty.site import Site
