--- conflicted
+++ resolved
@@ -61,10 +61,10 @@
 def _render_entity_type(site: Site, environment: Environment, entities: Iterable[Any],
                         entity_type_name: str) -> None:
     entity_type_path = os.path.join(
-<<<<<<< HEAD
-        site.configuration.output_directory_path, entity_type_name)
+        site.configuration.www_directory_path, entity_type_name)
     try:
-        template = environment.get_template('page/list-%s.html.j2' % entity_type_name)
+        template = environment.get_template(
+            'page/list-%s.html.j2' % entity_type_name)
         with _create_html_file(entity_type_path) as f:
             f.write(template.render({
                 'entity_type_name': entity_type_name,
@@ -72,14 +72,6 @@
             }))
     except TemplateNotFound:
         pass
-=======
-        site.configuration.www_directory_path, entity_type_name)
-    with _create_html_file(entity_type_path) as f:
-        f.write(environment.get_template('page/list-%s.html.j2' % entity_type_name).render({
-            'entity_type_name': entity_type_name,
-            'entities': entities,
-        }))
->>>>>>> cbcd5c20
     for entity in entities:
         _render_entity(site, environment, entity, entity_type_name)
 
