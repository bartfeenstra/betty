import logging
import os
from json import dump
from os import chmod
from os.path import join
from typing import Iterable, Any

from jinja2 import Environment, TemplateNotFound

from betty import sass
from betty.event import Event
from betty.fs import makedirs
from betty.jinja2 import create_environment, render_tree
from betty.json import JSONEncoder
from betty.openapi import build_specification
from betty.site import Site


class PostRenderEvent(Event):
    pass


def render(site: Site) -> None:
    logger = logging.getLogger()
    site.resources.copytree(join('public', 'static'),
                            site.configuration.www_directory_path)
    environment = create_environment(site)
    render_tree(site.configuration.www_directory_path, environment, site.configuration)
    sass.render_tree(site.configuration.www_directory_path)
    for locale, locale_configuration in site.configuration.locales.items():
        with site.with_locale(locale) as site:
<<<<<<< HEAD
=======
            environment = create_environment(site)
>>>>>>> 582ab803
            if site.configuration.multilingual:
                www_directory_path = join(
                    site.configuration.www_directory_path, locale_configuration.alias)
            else:
                www_directory_path = site.configuration.www_directory_path

            site.resources.copytree(
                join('public', 'localized'), www_directory_path)
            render_tree(www_directory_path, environment, site.configuration)

            _render_entity_type(www_directory_path, site.ancestry.files.values(
            ), 'file', site, locale, environment)
            logger.info('Rendered %d files in %s.' %
                        (len(site.ancestry.files), locale))
            _render_entity_type(www_directory_path, site.ancestry.people.values(
            ), 'person', site, locale, environment)
            logger.info('Rendered %d people in %s.' %
                        (len(site.ancestry.people), locale))
            _render_entity_type(www_directory_path, site.ancestry.places.values(
            ), 'place', site, locale, environment)
            logger.info('Rendered %d places in %s.' %
                        (len(site.ancestry.places), locale))
            _render_entity_type(www_directory_path, site.ancestry.events.values(
            ), 'event', site, locale, environment)
            logger.info('Rendered %d events in %s.' %
                        (len(site.ancestry.events), locale))
            _render_entity_type(www_directory_path, site.ancestry.citations.values(
            ), 'citation', site, locale, environment)
            logger.info('Rendered %d citations in %s.' %
                        (len(site.ancestry.citations), locale))
            _render_entity_type(www_directory_path, site.ancestry.sources.values(
            ), 'source', site, locale, environment)
            logger.info('Rendered %d sources in %s.' %
                        (len(site.ancestry.sources), locale))
            _render_openapi(www_directory_path, site)
            logger.info('Rendered OpenAPI documentation.')
    chmod(site.configuration.www_directory_path, 0o755)
    for directory_path, subdirectory_names, file_names in os.walk(site.configuration.www_directory_path):
        for subdirectory_name in subdirectory_names:
            chmod(join(directory_path, subdirectory_name), 0o755)
        for file_name in file_names:
            chmod(join(directory_path, file_name), 0o644)
    site.event_dispatcher.dispatch(PostRenderEvent())


def _create_file(path: str) -> object:
    makedirs(os.path.dirname(path))
    return open(path, 'w')


def _create_html_resource(path: str) -> object:
    return _create_file(os.path.join(path, 'index.html'))


def _create_json_resource(path: str) -> object:
    return _create_file(os.path.join(path, 'index.json'))


def _render_entity_type(www_directory_path: str, entities: Iterable[Any], entity_type_name: str,
                        site: Site, locale: str, environment: Environment) -> None:
    _render_entity_type_list_html(
        www_directory_path, entities, entity_type_name, environment)
    _render_entity_type_list_json(
        www_directory_path, entities, entity_type_name, site)
    for entity in entities:
        _render_entity(www_directory_path, entity,
                       entity_type_name, site, locale, environment)


def _render_entity_type_list_html(www_directory_path: str, entities: Iterable[Any], entity_type_name: str,
                                  environment: Environment) -> None:
    entity_type_path = os.path.join(www_directory_path, entity_type_name)
    try:
        template = environment.get_template(
            'page/list-%s.html.j2' % entity_type_name)
        with _create_html_resource(entity_type_path) as f:
            f.write(template.render({
                'page_resource': '/%s/index.html' % entity_type_name,
                'entity_type_name': entity_type_name,
                'entities': entities,
            }))
    except TemplateNotFound:
        pass


def _render_entity_type_list_json(www_directory_path: str, entities: Iterable[Any], entity_type_name: str, site: Site) -> None:
    entity_type_path = os.path.join(www_directory_path, entity_type_name)
    with _create_json_resource(entity_type_path) as f:
        data = {
            '$schema': site.static_url_generator.generate('schema.json#/definitions/%sCollection' % entity_type_name, absolute=True),
            'collection': []
        }
        for entity in entities:
            data['collection'].append(site.localized_url_generator.generate(
                entity, 'application/json', absolute=True))
        dump(data, f)


def _render_entity(www_directory_path: str, entity: Any, entity_type_name: str, site: Site, locale: str, environment: Environment) -> None:
    _render_entity_html(www_directory_path, entity,
                        entity_type_name, environment)
    _render_entity_json(www_directory_path, entity,
                        entity_type_name, site, locale)


def _render_entity_html(www_directory_path: str, entity: Any, entity_type_name: str, environment: Environment) -> None:
    entity_path = os.path.join(www_directory_path, entity_type_name, entity.id)
    with _create_html_resource(entity_path) as f:
        f.write(environment.get_template('page/%s.html.j2' % entity_type_name).render({
            'page_resource': entity,
            'entity_type_name': entity_type_name,
            entity_type_name: entity,
        }))


def _render_entity_json(www_directory_path: str, entity: Any, entity_type_name: str, site: Site, locale: str) -> None:
    entity_path = os.path.join(www_directory_path, entity_type_name, entity.id)
    with _create_json_resource(entity_path) as f:
        dump(entity, f, cls=JSONEncoder.get_factory(site, locale))


def _render_openapi(www_directory_path: str, site: Site) -> None:
    with open(join(www_directory_path, 'api', 'index.json'), 'w') as f:
        dump(build_specification(site), f)<|MERGE_RESOLUTION|>--- conflicted
+++ resolved
@@ -29,10 +29,7 @@
     sass.render_tree(site.configuration.www_directory_path)
     for locale, locale_configuration in site.configuration.locales.items():
         with site.with_locale(locale) as site:
-<<<<<<< HEAD
-=======
             environment = create_environment(site)
->>>>>>> 582ab803
             if site.configuration.multilingual:
                 www_directory_path = join(
                     site.configuration.www_directory_path, locale_configuration.alias)
