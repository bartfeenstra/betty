from enum import Enum
from functools import total_ordering
from os.path import splitext, basename
from typing import Dict, Optional, List, Iterable, Set, Union, TypeVar, Generic, Callable

from geopy import Point

from betty.locale import Localized, Datey

T = TypeVar('T')


class EventHandlingSetList(Generic[T]):
    def __init__(self, addition_handler: Callable[[T], None], removal_handler: Callable[[T], None]):
        self._values = []
        self._addition_handler = addition_handler
        self._removal_handler = removal_handler

    @property
    def list(self) -> List:
        return list(self._values)

    def prepend(self, *values):
        for value in reversed(values):
            if value in self._values:
                return
            self._values.insert(0, value)
            self._addition_handler(value)

    def append(self, *values):
        for value in values:
            if value in self._values:
                return
            self._values.append(value)
            self._addition_handler(value)

    def remove(self, value):
        if value not in self._values:
            return
        self._values.remove(value)
        self._removal_handler(value)

    def replace(self, values: Iterable):
        for value in list(self._values):
            self.remove(value)
        for value in values:
            self.append(value)

    def clear(self) -> None:
        self.replace([])

    def __iter__(self):
        return self._values.__iter__()

    def __len__(self):
        return len(self._values)


ManyAssociation = Union[EventHandlingSetList[T], Iterable]


class _to_many:
    def __init__(self, self_name: str, associated_name: str):
        self._self_name = self_name
        self._associated_name = associated_name

    def __call__(self, cls):
        _decorated_self_name = '_%s' % self._self_name
        original_init = cls.__init__

        def _init(decorated_self, *args, **kwargs):
            association = EventHandlingSetList(self._create_addition_handler(decorated_self),
                                               self._create_removal_handler(decorated_self))
            setattr(decorated_self, _decorated_self_name, association)
            original_init(decorated_self, *args, **kwargs)
        cls.__init__ = _init
        setattr(cls, self._self_name, property(
            lambda decorated_self: getattr(decorated_self, _decorated_self_name),
            lambda decorated_self, values: getattr(decorated_self, _decorated_self_name).replace(values),
            lambda decorated_self: getattr(decorated_self, _decorated_self_name).clear(),
        ))
        return cls

    def _create_addition_handler(self, decorated_self):
        raise NotImplementedError

    def _create_removal_handler(self, decorated_self):
        raise NotImplementedError


class many_to_many(_to_many):
    def _create_addition_handler(self, decorated_self):
        return lambda associated: getattr(associated, self._associated_name).append(decorated_self)

    def _create_removal_handler(self, decorated_self):
        return lambda associated: getattr(associated, self._associated_name).remove(decorated_self)


class one_to_many(_to_many):
    def _create_addition_handler(self, decorated_self):
        return lambda associated: setattr(associated, self._associated_name, decorated_self)

    def _create_removal_handler(self, decorated_self):
        return lambda associated: setattr(associated, self._associated_name, None)


def many_to_one(self_name: str, associated_name: str):
    def decorator(cls):
        _decorated_self_name = '_%s' % self_name
        original_init = cls.__init__

        def _init(decorated_self, *args, **kwargs):
            setattr(decorated_self, _decorated_self_name, None)
            original_init(decorated_self, *args, **kwargs)
        cls.__init__ = _init

        def _set(decorated_self, value):
            previous_value = getattr(decorated_self, _decorated_self_name)
            setattr(decorated_self, _decorated_self_name, value)
            if previous_value is not None:
                getattr(previous_value, associated_name).remove(decorated_self)
            if value is not None:
                getattr(value, associated_name).append(decorated_self)
        setattr(cls, self_name, property(
            lambda self: getattr(self, _decorated_self_name),
            _set,
            lambda self: _set(self, None),
        ))
        return cls
    return decorator


class Resource:
    @property
    def resource_type_name(self) -> str:
        raise NotImplementedError


class HasPrivacy:
    private: Optional[bool]

    def __init__(self):
        self.private = None


class Dated:
    def __init__(self):
        self._date = None

    @property
    def date(self) -> Optional[Datey]:
        return self._date

    @date.setter
    def date(self, date: Datey):
        self._date = date


class Note:
    def __init__(self, text: str):
        self._text = text

    @property
    def text(self):
        return self._text


class Identifiable:
    def __init__(self, id: str):
        self._id = id

    @property
    def id(self) -> str:
        return self._id


class Described:
    def __init__(self):
        self._description = None

    @property
    def description(self) -> Optional[str]:
        return self._description

    @description.setter
    def description(self, description: str):
        self._description = description


class Link:
    def __init__(self, url: str, label: Optional[str] = None):
        self._url = url
        self._label = label

    @property
    def url(self) -> str:
        return self._url

    @property
    def label(self) -> str:
        return self._label if self._label else self._url


class HasLinks:
    def __init__(self):
        self._links = set()

    @property
    def links(self) -> Set[Link]:
        return self._links


@many_to_many('resources', 'files')
class File(Resource, Identifiable, Described, HasPrivacy):
    resource_type_name = 'file'
    resources: ManyAssociation[Resource]
    notes: List[Note]

    def __init__(self, file_id: str, path: str):
        Identifiable.__init__(self, file_id)
        Described.__init__(self)
        HasPrivacy.__init__(self)
        self._path = path
        self._type = None
        self.notes = []

    @property
    def path(self) -> str:
        return self._path

    @property
    def type(self) -> Optional[str]:
        return self._type

    @type.setter
    def type(self, file_type: str):
        self._type = file_type

    @property
    def name(self) -> str:
        return basename(self._path)

    @property
    def basename(self) -> str:
        return splitext(self._path)[0]

    @property
    def extension(self) -> Optional[str]:
        extension = splitext(self._path)[1][1:]
        return extension if extension else None

    @property
    def sources(self) -> Iterable['Source']:
        for entity in self.resources:
            if isinstance(entity, Source):
                yield entity
            if isinstance(entity, Citation):
                yield entity.source

    @property
    def citations(self) -> Iterable['Citation']:
        for entity in self.resources:
            if isinstance(entity, Citation):
                yield entity


@many_to_many('files', 'resources')
class HasFiles:
    files: ManyAssociation[File]


@many_to_one('contained_by', 'contains')
@one_to_many('contains', 'contained_by')
@one_to_many('citations', 'source')
<<<<<<< HEAD
class Source(Resource, Dated, HasFiles, HasLinks, HasPrivacy):
    resource_type_name = 'source'
    contained_by: 'Source'
    contains: 'Source'
    citations: 'Citation'
=======
class Source(Resource, Identifiable, Dated, HasFiles, HasLinks, HasPrivacy):
    resource_type_name = 'source'
    name: str
    contained_by: 'Source'
    contains: ManyAssociation['Source']
    citations: ManyAssociation['Citation']
>>>>>>> 19e64cdd

    def __init__(self, name: str):
        Dated.__init__(self)
        HasFiles.__init__(self)
        HasLinks.__init__(self)
        HasPrivacy.__init__(self)
<<<<<<< HEAD
        self._name = name
=======
        self.name = name
>>>>>>> 19e64cdd
        self._author = None
        self._publisher = None

    @property
    def author(self) -> Optional[str]:
        return self._author

    @author.setter
    def author(self, author: str):
        self._author = author

    @property
    def publisher(self) -> Optional[str]:
        return self._publisher

    @publisher.setter
    def publisher(self, publisher: str):
        self._publisher = publisher


class IdentifiableSource(Source, Identifiable):
    def __init__(self, source_id: str, *args, **kwargs):
        Identifiable.__init__(self, source_id)
        Source.__init__(self, *args, **kwargs)


@many_to_many('facts', 'citations')
@many_to_one('source', 'citations')
<<<<<<< HEAD
class Citation(Resource, Dated, HasFiles, HasPrivacy):
=======
class Citation(Resource, Identifiable, Dated, HasFiles, HasPrivacy):
>>>>>>> 19e64cdd
    resource_type_name = 'citation'
    facts: ManyAssociation[Resource]
    source: Source
    facts: ManyAssociation[Resource]

    def __init__(self, source: Source):
        Dated.__init__(self)
        HasFiles.__init__(self)
        HasPrivacy.__init__(self)
        self._location = None
        self.source = source

    @property
    def location(self) -> Optional[str]:
        return self._location

    @location.setter
    def location(self, location: str):
        self._location = location


class IdentifiableCitation(Citation, Identifiable):
    def __init__(self, citation_id: str, *args, **kwargs):
        Identifiable.__init__(self, citation_id)
        Citation.__init__(self, *args, **kwargs)


@many_to_many('citations', 'facts')
class HasCitations:
    citations: ManyAssociation[Citation]


class LocalizedName(Localized):
    def __init__(self, name: str, locale: Optional[str] = None):
        Localized.__init__(self)
        self._name = name
        self.locale = locale

    def __eq__(self, other):
        if not isinstance(other, self.__class__):
            return NotImplemented
        return self._name == other._name and self.locale == other.locale

    def __repr__(self):
        return '%s(%s, %s)' % (type(self).__name__, self._name, self.locale.__repr__())

    def __str__(self):
        return self._name

    @property
    def name(self) -> str:
        return self._name


@one_to_many('events', 'place')
@many_to_one('enclosed_by', 'encloses')
@one_to_many('encloses', 'enclosed_by')
class Place(Resource, Identifiable, HasLinks):
    resource_type_name = 'place'

    def __init__(self, place_id: str, names: List[LocalizedName]):
        Identifiable.__init__(self, place_id)
        HasLinks.__init__(self)
        self._names = names
        self._coordinates = None

    @property
    def names(self) -> List[LocalizedName]:
        return self._names

    @property
    def coordinates(self) -> Optional[Point]:
        return self._coordinates

    @coordinates.setter
    def coordinates(self, coordinates: Point):
        self._coordinates = coordinates


@many_to_one('person', 'presences')
@many_to_one('event', 'presences')
class Presence:
    person: Optional['Person']
    event: Optional['Event']

    class Role(Enum):
        SUBJECT = 'subject'
        WITNESS = 'witness'
        ATTENDEE = 'attendee'

    def __init__(self, role: Role):
        self._role = role
        self._person = None
        self._event = None

    @property
    def role(self) -> 'Role':
        return self._role


@many_to_one('place', 'events')
@one_to_many('presences', 'event')
class Event(Resource, Dated, HasFiles, HasCitations, Described, HasPrivacy):
    resource_type_name = 'event'
    place: Place
    presences: ManyAssociation[Presence]

    class Type(Enum):
        BIRTH = 'birth'
        BAPTISM = 'baptism'
        ADOPTION = 'adoption'
        CREMATION = 'cremation'
        DEATH = 'death'
        BURIAL = 'burial'
        ENGAGEMENT = 'engagement'
        MARRIAGE = 'marriage'
        MARRIAGE_BANNS = 'marriage-banns'
        DIVORCE = 'divorce'
        DIVORCE_FILING = 'divorce-filing'
        RESIDENCE = 'residence'
        IMMIGRATION = 'immigration'
        EMIGRATION = 'emigration'
        OCCUPATION = 'occupation'
        RETIREMENT = 'retirement'

    def __init__(self, event_type: Type, date: Optional[Datey] = None):
        Dated.__init__(self)
        HasFiles.__init__(self)
        HasCitations.__init__(self)
        Described.__init__(self)
        HasPrivacy.__init__(self)
        self._date = date
        self._type = event_type

    @property
    def type(self):
        return self._type


class IdentifiableEvent(Event, Identifiable):
    def __init__(self, event_id: str, *args, **kwargs):
        Identifiable.__init__(self, event_id)
        Event.__init__(self, *args, **kwargs)


@total_ordering
@many_to_one('person', 'names')
class PersonName(Localized, HasCitations):
    person: Optional['Person']

    def __init__(self, individual: Optional[str] = None, affiliation: Optional[str] = None):
        Localized.__init__(self)
        HasCitations.__init__(self)
        self._individual = individual
        self._affiliation = affiliation

    def __eq__(self, other):
        if other is None:
            return False
        if not isinstance(other, PersonName):
            return NotImplemented
        return (self._affiliation or '', self._individual or '') == (other._affiliation or '', other._individual or '')

    def __gt__(self, other):
        if other is None:
            return True
        if not isinstance(other, PersonName):
            return NotImplemented
        return (self._affiliation or '', self._individual or '') > (other._affiliation or '', other._individual or '')

    @property
    def individual(self) -> str:
        return self._individual

    @property
    def affiliation(self) -> str:
        return self._affiliation


@total_ordering
@many_to_many('parents', 'children')
@many_to_many('children', 'parents')
@one_to_many('presences', 'person')
@one_to_many('names', 'person')
class Person(Resource, Identifiable, HasFiles, HasCitations, HasLinks, HasPrivacy):
    resource_type_name = 'person'
    parents: ManyAssociation['Person']
    children: ManyAssociation['Person']
    presences: ManyAssociation[Presence]
    names: ManyAssociation[PersonName]

    def __init__(self, person_id: str):
        Identifiable.__init__(self, person_id)
        HasFiles.__init__(self)
        HasCitations.__init__(self)
        HasLinks.__init__(self)
        HasPrivacy.__init__(self)

    def __eq__(self, other):
        if not isinstance(other, self.__class__):
            return NotImplemented
        return self.id == other.id

    def __gt__(self, other):
        if not isinstance(other, self.__class__):
            return NotImplemented
        return self.id > other.id

    @property
    def name(self) -> Optional[PersonName]:
        try:
            return self._names.list[0]
        except IndexError:
            return None

    @property
    def alternative_names(self) -> List[PersonName]:
        return self._names.list[1:]

    @property
    def start(self) -> Optional[Event]:
        for event_type in [Event.Type.BIRTH, Event.Type.BAPTISM]:
            for presence in self.presences:
                if presence.event.type == event_type and presence.role == Presence.Role.SUBJECT:
                    return presence.event
        return None

    @property
    def end(self) -> Optional[Event]:
        for event_type in [Event.Type.DEATH, Event.Type.BURIAL]:
            for presence in self.presences:
                if presence.event.type == event_type and presence.role == Presence.Role.SUBJECT:
                    return presence.event
        return None

    @property
    def siblings(self) -> List:
        siblings = []
        for parent in self._parents:
            for sibling in parent.children:
                if sibling != self and sibling not in siblings:
                    siblings.append(sibling)
        return siblings


class Ancestry:
    files: Dict[str, File]
    people: Dict[str, Person]
    places: Dict[str, Place]
    events: Dict[str, IdentifiableEvent]
    sources: Dict[str, Source]
    citations: Dict[str, Citation]

<<<<<<< HEAD
    @property
    def events(self) -> Dict[str, IdentifiableEvent]:
        return self._events

    @events.setter
    def events(self, events: Dict[str, IdentifiableEvent]):
        self._events = events

    @property
    def sources(self) -> Dict[str, IdentifiableSource]:
        return self._sources

    @sources.setter
    def sources(self, sources: Dict[str, IdentifiableSource]):
        self._sources = sources

    @property
    def citations(self) -> Dict[str, IdentifiableCitation]:
        return self._citations

    @citations.setter
    def citations(self, citations: Dict[str, IdentifiableCitation]):
        self._citations = citations
=======
    def __init__(self):
        self.files = {}
        self.people = {}
        self.places = {}
        self.events = {}
        self.sources = {}
        self.citations = {}
>>>>>>> 19e64cdd
<|MERGE_RESOLUTION|>--- conflicted
+++ resolved
@@ -272,31 +272,19 @@
 @many_to_one('contained_by', 'contains')
 @one_to_many('contains', 'contained_by')
 @one_to_many('citations', 'source')
-<<<<<<< HEAD
 class Source(Resource, Dated, HasFiles, HasLinks, HasPrivacy):
-    resource_type_name = 'source'
-    contained_by: 'Source'
-    contains: 'Source'
-    citations: 'Citation'
-=======
-class Source(Resource, Identifiable, Dated, HasFiles, HasLinks, HasPrivacy):
     resource_type_name = 'source'
     name: str
     contained_by: 'Source'
     contains: ManyAssociation['Source']
     citations: ManyAssociation['Citation']
->>>>>>> 19e64cdd
 
     def __init__(self, name: str):
         Dated.__init__(self)
         HasFiles.__init__(self)
         HasLinks.__init__(self)
         HasPrivacy.__init__(self)
-<<<<<<< HEAD
-        self._name = name
-=======
         self.name = name
->>>>>>> 19e64cdd
         self._author = None
         self._publisher = None
 
@@ -325,11 +313,7 @@
 
 @many_to_many('facts', 'citations')
 @many_to_one('source', 'citations')
-<<<<<<< HEAD
 class Citation(Resource, Dated, HasFiles, HasPrivacy):
-=======
-class Citation(Resource, Identifiable, Dated, HasFiles, HasPrivacy):
->>>>>>> 19e64cdd
     resource_type_name = 'citation'
     facts: ManyAssociation[Resource]
     source: Source
@@ -580,39 +564,13 @@
     people: Dict[str, Person]
     places: Dict[str, Place]
     events: Dict[str, IdentifiableEvent]
-    sources: Dict[str, Source]
-    citations: Dict[str, Citation]
-
-<<<<<<< HEAD
-    @property
-    def events(self) -> Dict[str, IdentifiableEvent]:
-        return self._events
-
-    @events.setter
-    def events(self, events: Dict[str, IdentifiableEvent]):
-        self._events = events
-
-    @property
-    def sources(self) -> Dict[str, IdentifiableSource]:
-        return self._sources
-
-    @sources.setter
-    def sources(self, sources: Dict[str, IdentifiableSource]):
-        self._sources = sources
-
-    @property
-    def citations(self) -> Dict[str, IdentifiableCitation]:
-        return self._citations
-
-    @citations.setter
-    def citations(self, citations: Dict[str, IdentifiableCitation]):
-        self._citations = citations
-=======
+    sources: Dict[str, IdentifiableSource]
+    citations: Dict[str, IdentifiableCitation]
+
     def __init__(self):
         self.files = {}
         self.people = {}
         self.places = {}
         self.events = {}
         self.sources = {}
-        self.citations = {}
->>>>>>> 19e64cdd
+        self.citations = {}