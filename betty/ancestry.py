from enum import Enum
from functools import total_ordering
from os.path import splitext, basename
from typing import Dict, Optional, List, Iterable, Tuple, Set

from geopy import Point


class EventHandlingSet:
    def __init__(self, addition_handler=None, removal_handler=None):
        self._values = set()
        self._addition_handler = addition_handler
        self._removal_handler = removal_handler

    def add(self, *values):
        for value in values:
            self._add_one(value)

    def _add_one(self, value):
        if value in self._values:
            return
        self._values.add(value)
        if self._addition_handler is not None:
            self._addition_handler(value)

    def remove(self, value):
        if value not in self._values:
            return
        self._values.remove(value)
        if self._removal_handler is not None:
            self._removal_handler(value)

    def replace(self, values: Iterable):
        for value in set(self._values):
            self.remove(value)
        for value in values:
            self.add(value)

    def __iter__(self):
        return self._values.__iter__()

    def __len__(self):
        return len(self._values)


@total_ordering
class Date:
    def __init__(self, year: Optional[int] = None, month: Optional[int] = None, day: Optional[int] = None):
        self._year = year
        self._month = month
        self._day = day

    @property
    def year(self) -> Optional[int]:
        return self._year

    @property
    def month(self) -> Optional[int]:
        return self._month

    @property
    def day(self) -> Optional[int]:
        return self._day

    @property
    def complete(self) -> bool:
        return self._year is not None and self._month is not None and self._day is not None

    @property
    def parts(self) -> Tuple[Optional[int], Optional[int], Optional[int]]:
        return self._year, self._month, self._day

    def __eq__(self, other):
        if not isinstance(other, Date):
            return NotImplemented
        return self.parts == other.parts

    def __lt__(self, other):
        if not isinstance(other, Date):
            return NotImplemented
        if None in self.parts or None in other.parts:
            return NotImplemented
        return self.parts < other.parts


class Dated:
    def __init__(self):
        self._date = None

    @property
    def date(self) -> Optional[Date]:
        return self._date

    @date.setter
    def date(self, date: Date):
        self._date = date


class Note:
    def __init__(self, text: str):
        self._text = text

    @property
    def text(self):
        return self._text


class Identifiable:
    def __init__(self, id: str):
        self._id = id

    @property
    def id(self) -> str:
        return self._id


class Described:
    def __init__(self):
        self._description = None

    @property
    def description(self) -> Optional[str]:
        return self._description

    @description.setter
    def description(self, description: str):
        self._description = description


class Link:
    def __init__(self, uri: str, label: Optional[str] = None):
        self._uri = uri
        self._label = label

    @property
    def uri(self) -> str:
        return self._uri

    @property
    def label(self) -> str:
        return self._label if self._label else self._uri


class File(Identifiable, Described):
    def __init__(self, file_id: str, path: str):
        Identifiable.__init__(self, file_id)
        Described.__init__(self)
        self._path = path
        self._type = None
        self._notes = []
        self._entities = EventHandlingSet(lambda entity: entity.files.add(self),
                                          lambda entity: entity.files.remove(self))

    @property
    def path(self):
        return self._path

    @property
    def type(self) -> Optional[str]:
        return self._type

    @type.setter
    def type(self, file_type: str):
        self._type = file_type

    @property
    def name(self) -> str:
        return basename(self._path)

    @property
    def basename(self) -> str:
        return splitext(self._path)[0]

    @property
    def extension(self) -> Optional[str]:
        extension = splitext(self._path)[1][1:]
        return extension if extension else None

    @property
    def notes(self) -> List[Note]:
        return self._notes

    @notes.setter
    def notes(self, notes: List[Note]):
        self._notes = notes

    @property
    def entities(self) -> Iterable:
        return self._entities

    @entities.setter
    def entities(self, entities: Iterable):
        self._entities.replace(entities)


class HasFiles:
    def __init__(self):
        self._files = EventHandlingSet(lambda file: file.entities.add(self),
                                       lambda file: file.entities.remove(self))

    @property
    def files(self) -> Iterable:
        return self._files

    @files.setter
    def files(self, files: Iterable):
        self._files.replace(files)


class Source(Identifiable, Dated):
    def __init__(self, source_id: str, name: str):
        Identifiable.__init__(self, source_id)
        self._name = name
        self._link = None
        self._contained_by = None

        def handle_contains_addition(source):
            source.contained_by = self

        def handle_contains_removal(source):
            source.contained_by = None

        self._contains = EventHandlingSet(
            handle_contains_addition, handle_contains_removal)

        def handle_citations_addition(citation):
            citation.source = self

        def handle_citations_removal(citation):
            citation.source = None

        self._citations = EventHandlingSet(
            handle_citations_addition, handle_citations_removal)

    @property
    def contained_by(self):
        return self._contained_by

    @contained_by.setter
    def contained_by(self, source):
        previous_source = self._contained_by
        self._contained_by = source
        if previous_source is not None:
            previous_source.contains.remove(self)
        if source is not None:
            source.contains.add(self)

    @property
    def contains(self) -> Iterable:
        return self._contains

    @property
    def citations(self) -> Iterable:
        return self._citations

    @citations.setter
    def citations(self, citations: Iterable):
        self._citations.replace(citations)

    @property
    def name(self) -> str:
        return self._name

    @name.setter
    def name(self, name: str):
        self._name = name

    @property
    def link(self) -> Optional[Link]:
        return self._link

    @link.setter
    def link(self, link: Optional[Link]):
        self._link = link


class Citation(Identifiable, Described, HasFiles):
    def __init__(self, citation_id: str):
        Identifiable.__init__(self, citation_id)
        HasFiles.__init__(self)
        Described.__init__(self)
        self._source = None
        self._claims = EventHandlingSet(lambda claim: claim.citations.add(self),
                                        lambda claim: claim.citations.remove(self))

    @property
    def source(self) -> Source:
        return self._source

    @source.setter
    def source(self, source: Source):
        previous_source = self._source
        self._source = source
        if previous_source is not None:
            previous_source.citations.remove(self)
        if source is not None:
            source.citations.add(self)

    @property
    def claims(self) -> Iterable:
        return self._claims

    @claims.setter
    def claims(self, claims: Iterable):
        self._claims.replace(claims)


class HasCitations:
    def __init__(self):
        self._citations = EventHandlingSet(lambda citation: citation.claims.add(self),
                                           lambda citation: citation.claims.remove(self))

    @property
    def citations(self) -> Iterable:
        return self._citations

    @citations.setter
    def citations(self, citations: Iterable):
        self._citations.replace(citations)


class Place(Identifiable):
    def __init__(self, place_id: str, name: str):
        Identifiable.__init__(self, place_id)
        self._name = name
        self._coordinates = None
        self._links = set()

        def handle_event_addition(event: Event):
            event.place = self

        def handle_event_removal(event: Event):
            event.place = None

        self._events = EventHandlingSet(
            handle_event_addition, handle_event_removal)
        self._enclosed_by = None

        def handle_encloses_addition(place):
            place.enclosed_by = self

        def handle_encloses_removal(place):
            place.enclosed_by = None

        self._encloses = EventHandlingSet(
            handle_encloses_addition, handle_encloses_removal)

    @property
    def name(self) -> str:
        return self._name

    @property
    def coordinates(self) -> Point:
        return self._coordinates

    @coordinates.setter
    def coordinates(self, coordinates: Point):
        self._coordinates = coordinates

    @property
    def events(self) -> Iterable:
        return self._events

    @property
    def enclosed_by(self):
        return self._enclosed_by

    @enclosed_by.setter
    def enclosed_by(self, place):
        previous_place = self._enclosed_by
        self._enclosed_by = place
        if previous_place is not None:
            previous_place.encloses.remove(self)
        if place is not None:
            place.encloses.add(self)

    @property
    def encloses(self) -> Iterable:
        return self._encloses

    @property
    def links(self) -> Set[Link]:
        return self._links


class Event(Identifiable, Dated, HasFiles, HasCitations):
    class Type(Enum):
        BIRTH = 'birth'
        BAPTISM = 'baptism'
        CREMATION = 'cremation'
        DEATH = 'death'
        BURIAL = 'burial'
        MARRIAGE = 'marriage'
        RESIDENCE = 'residence'

    def __init__(self, event_id: str, entity_type: Type, date: Optional[Date] = None, place: Optional[Place] = None):
        Identifiable.__init__(self, event_id)
        Dated.__init__(self)
        HasFiles.__init__(self)
<<<<<<< HEAD
        HasCitations.__init__(self)
        self._date = None
        self._place = None
=======
        Referenced.__init__(self)
        self._date = date
        self._place = place
>>>>>>> 4b690918
        self._type = entity_type
        self._people = EventHandlingSet(lambda person: person.events.add(self),
                                        lambda person: person.events.remove(self))

    @property
    def place(self) -> Optional[Place]:
        return self._place

    @place.setter
    def place(self, place: Optional[Place]):
        previous_place = self._place
        self._place = place
        if previous_place is not None:
            previous_place.events.remove(self)
        if place is not None:
            place.events.add(self)

    @property
    def type(self):
        return self._type

    @type.setter
    def type(self, event_type: Type):
        self._type = event_type

    @property
    def people(self):
        return self._people

    @people.setter
    def people(self, people):
        self._people.replace(people)


class Person(Identifiable, HasFiles, HasCitations):
    def __init__(self, person_id: str, individual_name: str = None, family_name: str = None):
        Identifiable.__init__(self, person_id)
        HasFiles.__init__(self)
        HasCitations.__init__(self)
        self._individual_name = individual_name
        self._family_name = family_name
        self._events = EventHandlingSet(lambda event: event.people.add(self),
                                        lambda event: event.people.remove(self))
        self._parents = EventHandlingSet(lambda parent: parent.children.add(self),
                                         lambda parent: parent.children.remove(self))
        self._children = EventHandlingSet(lambda child: child.parents.add(self),
                                          lambda child: child.parents.remove(self))
        self._private = None

    @property
    def individual_name(self) -> Optional[str]:
        return self._individual_name

    @individual_name.setter
    def individual_name(self, name: str):
        self._individual_name = name

    @property
    def family_name(self) -> Optional[str]:
        return self._family_name

    @family_name.setter
    def family_name(self, name: str):
        self._family_name = name

    @property
    def names(self) -> Tuple[str, str]:
        return self._family_name or '', self._individual_name or ''

    @property
    def events(self) -> Iterable:
        return self._events

    @events.setter
    def events(self, events: Iterable):
        self._events.replace(events)

    @property
    def birth(self) -> Optional[Event]:
        for event in self._events:
            if event.type == Event.Type.BIRTH:
                return event
        return None

    @property
    def death(self) -> Optional[Event]:
        for event in self._events:
            if event.type == Event.Type.DEATH:
                return event
        return None

    @property
    def parents(self) -> Iterable:
        return self._parents

    @parents.setter
    def parents(self, parents: Iterable):
        self._parents.replace(parents)

    @property
    def children(self) -> Iterable:
        return self._children

    @children.setter
    def children(self, children: Iterable):
        self._children.replace(children)

    @property
    def siblings(self):
        siblings = set()
        for parent in self._parents:
            for sibling in parent.children:
                if sibling != self:
                    siblings.add(sibling)
        return siblings

    @property
    def private(self) -> Optional[bool]:
        return self._private

    @private.setter
    def private(self, private: Optional[bool]):
        self._private = private


class Ancestry:
    def __init__(self):
        self._files = {}
        self._people = {}
        self._places = {}
        self._events = {}
        self._sources = {}
        self._citations = {}

    @property
    def files(self) -> Dict[str, File]:
        return self._files

    @files.setter
    def files(self, files: Dict[str, File]):
        self._files = files

    @property
    def people(self) -> Dict[str, Person]:
        return self._people

    @people.setter
    def people(self, people: Dict[str, Person]):
        self._people = people

    @property
    def places(self) -> Dict[str, Place]:
        return self._places

    @places.setter
    def places(self, places: Dict[str, Place]):
        self._places = places

    @property
    def events(self) -> Dict[str, Event]:
        return self._events

    @events.setter
    def events(self, events: Dict[str, Event]):
        self._events = events

    @property
    def sources(self) -> Dict[str, Source]:
        return self._sources

    @sources.setter
    def sources(self, sources: Dict[str, Source]):
        self._sources = sources

    @property
    def citations(self) -> Dict[str, Citation]:
        return self._citations

    @citations.setter
    def citations(self, citations: Dict[str, Citation]):
        self._citations = citations<|MERGE_RESOLUTION|>--- conflicted
+++ resolved
@@ -397,15 +397,9 @@
         Identifiable.__init__(self, event_id)
         Dated.__init__(self)
         HasFiles.__init__(self)
-<<<<<<< HEAD
         HasCitations.__init__(self)
-        self._date = None
-        self._place = None
-=======
-        Referenced.__init__(self)
         self._date = date
         self._place = place
->>>>>>> 4b690918
         self._type = entity_type
         self._people = EventHandlingSet(lambda person: person.events.add(self),
                                         lambda person: person.events.remove(self))
