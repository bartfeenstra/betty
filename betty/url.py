--- conflicted
+++ resolved
@@ -6,7 +6,7 @@
 
 
 class UrlGenerator:
-    def generate(self, resource: Any, absolute: bool = False) -> str:
+    def generate(self, resource: Any, absolute: bool = False, locale: Locale = None) -> str:
         raise NotImplementedError
 
 
@@ -14,69 +14,32 @@
     def __init__(self, configuration: Configuration):
         self._configuration = configuration
 
-<<<<<<< HEAD
-    def generate(self, target: Any, absolute: bool = False, locale: Locale = None) -> str:
-        if locale is None:
-            locale = self._configuration.default_locale
-        _GENERATORS = {
-            str: self._generate_for_path,
-            Person: self._generator_for_identifiable('person/%s/'),
-            Event: self._generator_for_identifiable('event/%s/'),
-            Place: self._generator_for_identifiable('place/%s/'),
-            File: self._generator_for_identifiable('file/%s/'),
-            Source: self._generator_for_identifiable('source/%s/'),
-            Citation: self._generator_for_identifiable('citation/%s/'),
-        }
-        generator = _GENERATORS[type(target)]
-        return generator(target, absolute, locale)
-
-    def _generator_for_identifiable(self, pattern: str) -> Callable:
-        return lambda identifiable, absolute, locale: self._generate_for_path(pattern % identifiable.id, absolute, locale)
-
-    def _generate_for_path(self, path: str, absolute: bool = False, locale: Locale = None):
-        url = self._configuration.base_url if absolute else ''
-        url += self._configuration.root_path
-        if path.endswith('/'):
-            if self._configuration.multilingual:
-                url += locale.get_identifier() + '/'
-        url += path.lstrip('/')
-        if path.endswith('/') and not self._configuration.clean_urls:
-            url += 'index.html'
-        return url
-=======
-    def generate(self, resource: str, absolute: bool = False) -> str:
-        if not isinstance(resource, str):
-            raise ValueError('%s is not a string.' % type(resource))
-        url = self._configuration.base_url if absolute else ''
-        url += self._configuration.root_path
-        url += resource.lstrip('/')
-        if self._configuration.clean_urls and resource.endswith('/index.html'):
-            url = url[:-10]
-        return url
+    def generate(self, resource, **kwargs) -> str:
+        return _generate_from_path(self._configuration, resource, **kwargs)
 
 
-class AliasUrlGenerator(PathUrlGenerator):
+class AliasUrlGenerator(UrlGenerator):
     def __init__(self, configuration: Configuration, alias: str, path: str):
-        PathUrlGenerator.__init__(self, configuration)
+        self._configuration = configuration
         self._alias = alias
         self._path = path
 
     def generate(self, resource: str, **kwargs) -> str:
         if resource != self._alias:
             raise ValueError('%s is not %s.' % (resource, self._alias))
-        return PathUrlGenerator.generate(self, self._path, **kwargs)
+        return _generate_from_path(self._configuration, self._path, localize=True, **kwargs)
 
 
-class IdentifiableUrlGenerator(PathUrlGenerator):
+class IdentifiableUrlGenerator(UrlGenerator):
     def __init__(self, configuration: Configuration, identifiable_type: Type[Identifiable], pattern: str):
-        PathUrlGenerator.__init__(self, configuration)
+        self._configuration = configuration
         self._type = identifiable_type
         self._pattern = pattern
 
     def generate(self, resource: Identifiable, **kwargs) -> str:
         if not isinstance(resource, self._type):
             raise ValueError('%s is not a %s' % (type(resource), self._type))
-        return PathUrlGenerator.generate(self, self._pattern % resource.id, **kwargs)
+        return _generate_from_path(self._configuration, self._pattern % resource.id, localize=True, **kwargs)
 
 
 class DelegatingUrlGenerator(UrlGenerator):
@@ -110,4 +73,18 @@
                 pass
         raise ValueError('No URL generator found for %s.' % (
             resource if isinstance(resource, str) else type(resource)))
->>>>>>> 93458831
+
+
+def _generate_from_path(configuration: Configuration, resource: str, absolute: bool = False, locale: Locale = None, localize: bool = False) -> str:
+    if not isinstance(resource, str):
+        raise ValueError('%s is not a string.' % type(resource))
+    url = configuration.base_url if absolute else ''
+    url += configuration.root_path
+    if localize and configuration.multilingual:
+        if locale is None:
+            locale = configuration.default_locale
+        url += locale.get_identifier() + '/'
+    url += resource.lstrip('/')
+    if configuration.clean_urls and resource.endswith('/index.html'):
+        url = url[:-10]
+    return url