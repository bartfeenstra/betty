--- conflicted
+++ resolved
@@ -8,13 +8,8 @@
 
 from betty.event import Event
 from betty.fs import DirectoryBackup
-<<<<<<< HEAD
 from betty.generate import PostStaticGenerateEvent
-from betty.jinja2 import HtmlProvider
-=======
-from betty.generate import PostGenerateEvent
 from betty.html import HtmlProvider
->>>>>>> 617505da
 from betty.plugin import Plugin, NO_CONFIGURATION
 from betty.site import Site
 
