from collections import defaultdict
from typing import List, Tuple, Callable, Set, Type

<<<<<<< HEAD
from betty.ancestry import Ancestry, Place, File, Source, Citation, IdentifiableEvent
=======
from betty.ancestry import Ancestry, Place
from betty.event import Event
>>>>>>> 7edd9d16
from betty.graph import Graph, tsort
from betty.parse import PostParseEvent
from betty.plugin import Plugin
from betty.plugins.anonymizer import Anonymizer


def clean(ancestry: Ancestry) -> None:
    _clean_people(ancestry)
    _clean_events(ancestry)
    _clean_places(ancestry)
    _clean_files(ancestry)
    _clean_citations(ancestry)
    _clean_sources(ancestry)


def _clean_events(ancestry: Ancestry) -> None:
    for event in list(ancestry.events.values()):
        _clean_event(ancestry, event)


def _clean_event(ancestry: Ancestry, event: IdentifiableEvent) -> None:
    if len([presence for presence in event.presences if presence.person is not None]) > 0:
        return

    del event.place
    del event.citations
    del event.files
    del ancestry.events[event.id]


def _clean_places(ancestry: Ancestry) -> None:
    places = list(ancestry.places.values())

    def _extend_place_graph(graph: Graph, enclosing_place: Place) -> None:
        enclosed_places = enclosing_place.encloses
        # Ensure each place appears in the graph, even if they're anonymous.
        graph.setdefault(enclosing_place, set())
        for enclosed_place in enclosed_places:
            seen_enclosed_place = enclosed_place in graph
            graph[enclosed_place].add(enclosing_place)
            if not seen_enclosed_place:
                _extend_place_graph(graph, enclosed_place)

    places_graph = defaultdict(set)
    for place in places:
        _extend_place_graph(places_graph, place)

    for place in tsort(places_graph):
        _clean_place(ancestry, place)


def _clean_place(ancestry: Ancestry, place: Place) -> None:
    if len(place.events) > 0:
        return

    if len(place.encloses) > 0:
        return

    del place.enclosed_by
    del ancestry.places[place.id]


def _clean_people(ancestry: Ancestry) -> None:
    for person in list(ancestry.people.values()):
        if person.private and len(person.children) == 0:
            del ancestry.people[person.id]


def _clean_files(ancestry: Ancestry) -> None:
    for file in list(ancestry.files.values()):
        _clean_file(ancestry, file)


def _clean_file(ancestry: Ancestry, file: File) -> None:
    if len(file.resources) > 0:
        return

    del ancestry.files[file.id]


def _clean_sources(ancestry: Ancestry) -> None:
    for source in list(ancestry.sources.values()):
        _clean_source(ancestry, source)


def _clean_source(ancestry: Ancestry, source: Source) -> None:
    if len(source.citations) > 0:
        return

    if source.contained_by is not None:
        return

    if len(source.contains) > 0:
        return

    if len(source.files) > 0:
        return

    del ancestry.sources[source.id]


def _clean_citations(ancestry: Ancestry) -> None:
    for citation in list(ancestry.citations.values()):
        _clean_citation(ancestry, citation)


def _clean_citation(ancestry: Ancestry, citation: Citation) -> None:
    if len(citation.facts) > 0:
        return

    if len(citation.files) > 0:
        return

    del citation.source
    del ancestry.citations[citation.id]


class Cleaner(Plugin):
    @classmethod
    def comes_after(cls) -> Set[Type[Plugin]]:
        return {Anonymizer}

    def subscribes_to(self) -> List[Tuple[Type[Event], Callable]]:
        return [
            (PostParseEvent, lambda event: clean(event.ancestry)),
        ]<|MERGE_RESOLUTION|>--- conflicted
+++ resolved
@@ -1,12 +1,8 @@
 from collections import defaultdict
 from typing import List, Tuple, Callable, Set, Type
 
-<<<<<<< HEAD
 from betty.ancestry import Ancestry, Place, File, Source, Citation, IdentifiableEvent
-=======
-from betty.ancestry import Ancestry, Place
 from betty.event import Event
->>>>>>> 7edd9d16
 from betty.graph import Graph, tsort
 from betty.parse import PostParseEvent
 from betty.plugin import Plugin
