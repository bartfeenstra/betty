--- conflicted
+++ resolved
@@ -1,18 +1,13 @@
 from typing import List, Tuple, Callable, Set, Type, Optional
 
-<<<<<<< HEAD
-from betty.ancestry import Ancestry, Person, Citation, File, Source
-=======
 from betty.ancestry import Ancestry, Person, File, Citation, Source, Event
 from betty.event import Event as DispatchedEvent
->>>>>>> 19e64cdd
 from betty.functools import walk
 from betty.parse import PostParseEvent
 from betty.plugin import Plugin
 from betty.plugins.privatizer import Privatizer
 
 
-<<<<<<< HEAD
 class AnonymousSource(Source):
     def __init__(self):
         Source.__init__(self, _('Private'))
@@ -30,43 +25,9 @@
         self.facts.append(*other.facts)
 
 
-class AncestryAnonymizer:
-    def __init__(self, ancestry: Ancestry):
-        self._ancestry = ancestry
-        self._source = AnonymousSource()
-        self._citation = AnonymousCitation(self._source)
-
-    def anonymize(self) -> None:
-        for person in self._ancestry.people.values():
-            if person.private:
-                self.anonymize_person(person)
-        for file in self._ancestry.files.values():
-            if file.private:
-                self._anonymize_file(file)
-        for source in self._ancestry.sources.values():
-            if source.private:
-                self._anonymize_source(source)
-        for citation in self._ancestry.citations.values():
-            if citation.private:
-                self._anonymize_citation(citation)
-
-    def anonymize_person(self, person: Person) -> None:
-        # Copy the names, because the original iterable will be altered inside the loop.
-        for name in person.names:
-            for citation in person.citations:
-                self._anonymize_citation(citation)
-            name.citations.clear()
-
-        # Copy the presences, because the original iterable will be altered inside the loop.
-        for presence in list(person.presences):
-            presence.person = None
-            event = presence.event
-            if event is not None:
-                for event_presence in event.presences:
-                    event_presence.person = None
-                event.presences.clear()
-=======
 def anonymize(ancestry: Ancestry) -> None:
+    anonymous_source = AnonymousSource()
+    anonymous_citation = AnonymousCitation(anonymous_source)
     for person in ancestry.people.values():
         if person.private:
             anonymize_person(person)
@@ -78,10 +39,10 @@
             anonymize_file(file)
     for source in ancestry.sources.values():
         if source.private:
-            anonymize_source(source)
+            anonymize_source(source, anonymous_source)
     for citation in ancestry.citations.values():
         if citation.private:
-            anonymize_citation(citation)
+            anonymize_citation(citation, anonymous_citation)
 
 
 def anonymize_person(person: Person) -> None:
@@ -93,29 +54,17 @@
     # If a person connects other public people, keep them in the person graph.
     if not _has_public_descendants(person):
         del person.parents
->>>>>>> 19e64cdd
 
-        # If a person is public themselves, or a node connecting other public persons, preserve their place in the graph.
-        if person.private and not self._has_public_descendants(person):
-            person.parents.clear()
+    # If a person is public themselves, or a node connecting other public persons, preserve their place in the graph.
+    if person.private and not _has_public_descendants(person):
+        person.parents.clear()
 
-    def _has_public_descendants(self, person: Person) -> bool:
-        for descendant in walk(person, 'children'):
-            if not descendant.private:
-                return True
-        return False
 
-    def _anonymize_source(self, source: Source) -> None:
-        # @todo assimilate
-        pass
-
-    def _anonymize_citation(self, citation: Citation) -> None:
-        # @todo assimilate
-        citation.source = None
-        citation.facts.clear()
-
-    def _anonymize_file(self, file: File) -> None:
-        file.resources.clear()
+def _has_public_descendants(person: Person) -> bool:
+    for descendant in walk(person, 'children'):
+        if not descendant.private:
+            return True
+    return False
 
 
 def anonymize_event(event: Event) -> None:
@@ -128,14 +77,16 @@
     del file.resources
 
 
-def anonymize_source(source: Source) -> None:
+def anonymize_source(source: Source, anonymous_source: AnonymousSource) -> None:
+    # @todo assimilate
     del source.citations
     del source.contained_by
     del source.contains
     del source.files
 
 
-def anonymize_citation(citation: Citation) -> None:
+def anonymize_citation(citation: Citation, anonymous_citation: AnonymousCitation) -> None:
+    # @todo assimilate
     del citation.facts
     del citation.files
     del citation.source
@@ -148,5 +99,5 @@
 
     def subscribes_to(self) -> List[Tuple[Type[DispatchedEvent], Callable]]:
         return [
-            (PostParseEvent, lambda event: AncestryAnonymizer(event.ancestry).anonymize()),
+            (PostParseEvent, lambda event: anonymize(event.ancestry)),
         ]