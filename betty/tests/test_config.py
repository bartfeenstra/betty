--- conflicted
+++ resolved
@@ -9,13 +9,8 @@
 from parameterized import parameterized
 from voluptuous import Schema, Required
 
-<<<<<<< HEAD
-from betty.config import from_file, Configuration, ConfigurationValueError, LocaleConfiguration, ExtensionsConfiguration
-from betty.extension import Extension
-=======
-from betty.config import from_file, Configuration, ConfigurationValueError, LocaleConfiguration, PluginsConfiguration
-from betty.plugin import Plugin, NO_CONFIGURATION
->>>>>>> 440b8466
+from betty.config import ExtensionsConfiguration, ConfigurationValueError, LocaleConfiguration, Configuration, from_file
+from betty.extension import Extension, NO_CONFIGURATION
 from betty.site import Site
 from betty.tests import TestCase
 
@@ -297,51 +292,28 @@
                     configuration = from_file(f)
                 self.assertEquals(assets_directory_path, configuration.assets_directory_path)
 
-<<<<<<< HEAD
     def test_from_file_should_parse_one_extension_with_configuration(self):
-        config_dict = dict(**self._MINIMAL_CONFIG_DICT)
-        extension_configuration = {
-            'check': 1337,
-        }
-        config_dict['extensions'] = {
-            ConfigurableExtension.name(): extension_configuration,
-        }
-        with self._write(config_dict) as f:
-            configuration = from_file(f)
-=======
-    def test_from_file_should_parse_one_plugin_with_configuration(self):
-        with self._build_minimal_config() as config_dict:
-            plugin_configuration = {
+        with self._build_minimal_config() as config_dict:
+            extension_configuration = {
                 'check': 1337,
             }
-            config_dict['plugins'] = {
-                ConfigurablePlugin.name(): plugin_configuration,
-            }
-            with self._write(config_dict) as f:
-                configuration = from_file(f)
->>>>>>> 440b8466
+            config_dict['extensions'] = {
+                ConfigurableExtension.name(): extension_configuration,
+            }
+            with self._write(config_dict) as f:
+                configuration = from_file(f)
             expected = {
                 ConfigurableExtension: extension_configuration,
             }
             self.assertEquals(expected, dict(configuration.extensions))
 
-<<<<<<< HEAD
     def test_from_file_should_parse_one_extension_without_configuration(self):
-        config_dict = dict(**self._MINIMAL_CONFIG_DICT)
-        config_dict['extensions'] = {
-            NonConfigurableExtension.name(): None,
-        }
-        with self._write(config_dict) as f:
-            configuration = from_file(f)
-=======
-    def test_from_file_should_parse_one_plugin_without_configuration(self):
-        with self._build_minimal_config() as config_dict:
-            config_dict['plugins'] = {
-                NonConfigurablePlugin.name(): None,
-            }
-            with self._write(config_dict) as f:
-                configuration = from_file(f)
->>>>>>> 440b8466
+        with self._build_minimal_config() as config_dict:
+            config_dict['extensions'] = {
+                NonConfigurableExtension.name(): None,
+            }
+            with self._write(config_dict) as f:
+                configuration = from_file(f)
             expected = {
                 NonConfigurableExtension: None,
             }
