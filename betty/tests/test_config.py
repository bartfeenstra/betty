--- conflicted
+++ resolved
@@ -1,22 +1,10 @@
 from json import dumps
 from tempfile import TemporaryFile
-from typing import Any, Dict, Type
+from typing import Any, Dict
 from unittest import TestCase
 
 from betty.config import from_file
 from betty.plugin import Plugin
-<<<<<<< HEAD
-
-
-class InspectableConfigurationPlugin(Plugin):
-    def __init__(self, configuration):
-        self.configuration = configuration
-
-    @classmethod
-    def from_configuration_dict(cls, configuration: Dict):
-        return cls(configuration)
-=======
->>>>>>> d28a1cb6
 
 
 class FromTest(TestCase):
@@ -47,11 +35,7 @@
 
     def test_from_file_should_parse_title(self):
         title = 'My first Betty site'
-<<<<<<< HEAD
-        config_dict = self._MINIMAL_CONFIG_DICT.copy()
-=======
         config_dict = dict(**self._MINIMAL_CONFIG_DICT)
->>>>>>> d28a1cb6
         config_dict['title'] = title
         with self._write(config_dict) as f:
             configuration = from_file(f)
@@ -118,26 +102,4 @@
         config_dict = {}
         with self._write(config_dict) as f:
             with self.assertRaises(ValueError):
-                from_file(f)
-
-    def test_without_plugins(self):
-        with self._write(self._MINIMAL_CONFIG_DICT) as f:
-            configuration = from_file(f)
-        self.assertCountEqual([], configuration.plugins)
-
-    @staticmethod
-    def _plugin_name(cls: Type):
-        return '%s.%s' % (cls.__module__, cls.__name__)
-
-    def test_with_one_plugin(self):
-        plugin_configuration = {
-            'orange': 'juice',
-        }
-        config_dict = self._MINIMAL_CONFIG_DICT.copy()
-        config_dict['plugins'] = {
-            self._plugin_name(InspectableConfigurationPlugin): plugin_configuration,
-        }
-        with self._write(config_dict) as f:
-            configuration = from_file(f)
-        self.assertEquals(1, len(configuration.plugins))
-        self.assertEquals(plugin_configuration, configuration.plugins[InspectableConfigurationPlugin])+                from_file(f)