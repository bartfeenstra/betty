--- conflicted
+++ resolved
@@ -16,17 +16,6 @@
     def setUp(self):
         self._outputDirectory = TemporaryDirectory()
         self.site = None
-<<<<<<< HEAD
-=======
-
-    def tearDown(self):
-        self._outputDirectory.cleanup()
-
-
-class RenderTest(TestCase):
-    _outputDirectory = None
-    site = None
->>>>>>> 43d913a3
 
     def tearDown(self):
         self._outputDirectory.cleanup()
