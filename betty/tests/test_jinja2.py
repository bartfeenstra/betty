--- conflicted
+++ resolved
@@ -1,13 +1,8 @@
-<<<<<<< HEAD
 from os import makedirs
-from os.path import exists, join, dirname, basename
+from os.path import join, basename, exists, dirname
 from tempfile import TemporaryDirectory, NamedTemporaryFile
-from typing import List, Dict, Optional, Iterable
+from typing import List, Iterable, Dict, Type, Optional
 from unittest import TestCase
-=======
-from os.path import exists, join, dirname
-from typing import List, Dict, Optional, Iterable, Type
->>>>>>> f6d80a3f
 
 from parameterized import parameterized
 
