--- conflicted
+++ resolved
@@ -18,20 +18,10 @@
         ('kiwi, apple, banana',
          '{{ [["kiwi"], ["apple"], ["banana"]] | flatten | join(", ") }}'),
     ])
-<<<<<<< HEAD
-    def test(self, expected, template):
-        with TemporaryDirectory() as www_directory_path:
-            environment = create_environment(
-                Site(Configuration(www_directory_path, 'https://example.com')))
-            self.assertEquals(
-                expected, environment.from_string(template).render_tree())
-
-=======
     @sync
     async def test(self, expected, template):
         async with self._render(template_string=template) as (actual, _):
             self.assertEquals(expected, actual)
->>>>>>> 1116ad53
 
 
 class WalkTest(TemplateTestCase):
@@ -48,21 +38,12 @@
         ('child1, child1child1, child2', '{{ data | walk("children") | join(", ") }}',
          WalkData('parent', [WalkData('child1', [WalkData('child1child1')]), WalkData('child2')])),
     ])
-<<<<<<< HEAD
-    def test(self, expected, template, data):
-        with TemporaryDirectory() as www_directory_path:
-            environment = create_environment(
-                Site(Configuration(www_directory_path, 'https://example.com')))
-            self.assertEquals(expected, environment.from_string(
-                template).render_tree(data=data))
-=======
     @sync
     async def test(self, expected, template, data):
         async with self._render(template_string=template, data={
             'data': data,
         }) as (actual, _):
             self.assertEquals(expected, actual)
->>>>>>> 1116ad53
 
 
 class ParagraphsTest(TemplateTestCase):
@@ -71,19 +52,10 @@
         ('<p>Apples <br>\n and <br>\n oranges</p>',
          '{{ "Apples \n and \n oranges" | paragraphs }}'),
     ])
-<<<<<<< HEAD
-    def test(self, expected, template):
-        with TemporaryDirectory() as www_directory_path:
-            environment = create_environment(
-                Site(Configuration(www_directory_path, 'https://example.com')))
-            self.assertEquals(
-                expected, environment.from_string(template).render_tree())
-=======
     @sync
     async def test(self, expected, template):
         async with self._render(template_string=template) as (actual, _):
             self.assertEquals(expected, actual)
->>>>>>> 1116ad53
 
 
 class FormatDegreesTest(TemplateTestCase):
@@ -91,19 +63,10 @@
         ('0° 0&#39; 0&#34;', '{{ 0 | format_degrees }}'),
         ('52° 22&#39; 1&#34;', '{{ 52.367 | format_degrees }}'),
     ])
-<<<<<<< HEAD
-    def test(self, expected, template):
-        with TemporaryDirectory() as www_directory_path:
-            environment = create_environment(
-                Site(Configuration(www_directory_path, 'https://example.com')))
-            self.assertEquals(
-                expected, environment.from_string(template).render_tree())
-=======
     @sync
     async def test(self, expected, template):
         async with self._render(template_string=template) as (actual, _):
             self.assertEquals(expected, actual)
->>>>>>> 1116ad53
 
 
 class MapData:
@@ -119,37 +82,12 @@
          '{% macro print_string(value) %}{% if value is none %}None{% else %}{{ value }}{% endif %}{% endmacro %}{{ ["kiwi", None, "apple", None, "banana"] | map(print_string) | join(", ") }}',
          {}),
     ])
-<<<<<<< HEAD
-    def test(self, expected, template, data):
-        with TemporaryDirectory() as www_directory_path:
-            environment = create_environment(
-                Site(Configuration(www_directory_path, 'https://example.com')))
-            self.assertEquals(expected, environment.from_string(
-                template).render_tree(data=data))
-
-
-class TakewhileTest(TestCase):
-    @parameterized.expand([
-        ('', '{{ [] | takewhile("ne", None) | join(", ") }}'),
-        ('kiwi, apple',
-         '{{ ["kiwi", "apple", None, "banana", None] | takewhile | join(", ") }}'),
-        ('kiwi, apple',
-         '{{ ["kiwi", "apple", None, "banana", None] | takewhile("ne", None) | join(", ") }}'),
-    ])
-    def test(self, expected, template):
-        with TemporaryDirectory() as www_directory_path:
-            environment = create_environment(
-                Site(Configuration(www_directory_path, 'https://example.com')))
-            self.assertEquals(
-                expected, environment.from_string(template).render_tree())
-=======
     @sync
     async def test(self, expected, template, data):
         async with self._render(template_string=template, data={
             'data': data,
         }) as (actual, _):
             self.assertEquals(expected, actual)
->>>>>>> 1116ad53
 
 
 class FileTest(TemplateTestCase):
@@ -158,20 +96,11 @@
         ('/file/F1.py:/file/F1.py',
          '{{ file | file }}:{{ file | file }}', File('F1', __file__)),
     ])
-<<<<<<< HEAD
-    def test(self, expected, template, file):
-        with TemporaryDirectory() as output_directory_path:
-            configuration = Configuration(
-                output_directory_path, 'https://example.com')
-            environment = create_environment(Site(configuration))
-            actual = environment.from_string(template).render_tree(file=file)
-=======
     @sync
     async def test(self, expected, template, file):
         async with self._render(template_string=template, data={
             'file': file,
         }) as (actual, site):
->>>>>>> 1116ad53
             self.assertEquals(expected, actual)
             for file_path in actual.split(':'):
                 self.assertTrue(exists(join(site.configuration.www_directory_path, file_path[1:])))
@@ -190,20 +119,11 @@
         ('/file/F1-99x99.png:/file/F1-99x99.png',
          '{{ file | image(width=99, height=99) }}:{{ file | image(width=99, height=99) }}', File('F1', image_path, media_type='image/png')),
     ])
-<<<<<<< HEAD
-    def test(self, expected, template, file):
-        with TemporaryDirectory() as output_directory_path:
-            configuration = Configuration(
-                output_directory_path, 'https://example.com')
-            environment = create_environment(Site(configuration))
-            actual = environment.from_string(template).render_tree(file=file)
-=======
     @sync
     async def test(self, expected, template, file):
         async with self._render(template_string=template, data={
             'file': file,
         }) as (actual, site):
->>>>>>> 1116ad53
             self.assertEquals(expected, actual)
             for file_path in actual.split(':'):
                 self.assertTrue(exists(join(site.configuration.www_directory_path, file_path[1:])))
@@ -213,44 +133,6 @@
     pass
 
 
-<<<<<<< HEAD
-class PluginsTest(TestCase):
-    def test_with_unknown_plugin_module(self):
-        with TemporaryDirectory() as www_directory_path:
-            environment = create_environment(
-                Site(Configuration(www_directory_path, 'https://example.com')))
-            template = '{% if "betty.UnknownModule.Plugin" in plugins %}true{% else %}false{% endif %}'
-            self.assertEquals(
-                'false', environment.from_string(template).render_tree())
-
-    def test_with_unknown_plugin_class(self):
-        with TemporaryDirectory() as www_directory_path:
-            environment = create_environment(
-                Site(Configuration(www_directory_path, 'https://example.com')))
-            template = '{% if "betty.UnknownPlugin" in plugins %}true{% else %}false{% endif %}'
-            self.assertEquals(
-                'false', environment.from_string(template).render_tree())
-
-    def test_with_disabled_plugin(self):
-        with TemporaryDirectory() as www_directory_path:
-            environment = create_environment(
-                Site(Configuration(www_directory_path, 'https://example.com')))
-            template = '{% if "' + TestPlugin.__module__ + \
-                '.TestPlugin" in plugins %}true{% else %}false{% endif %}'
-            self.assertEquals(
-                'false', environment.from_string(template).render_tree())
-
-    def test_with_enabled_plugin(self):
-        with TemporaryDirectory() as www_directory_path:
-            configuration = Configuration(
-                www_directory_path, 'https://example.com')
-            configuration.plugins[TestPlugin] = None
-            environment = create_environment(Site(configuration))
-            template = '{% if "' + TestPlugin.__module__ + \
-                '.TestPlugin" in plugins %}true{% else %}false{% endif %}'
-            self.assertEquals(
-                'true', environment.from_string(template).render_tree())
-=======
 class PluginsTest(TemplateTestCase):
     @sync
     async def test_with_unknown_plugin_module(self):
@@ -278,7 +160,6 @@
             configuration.plugins[TestPlugin] = None
         async with self._render(template_string=template, update_configuration=_update_configuration) as (actual, _):
             self.assertEquals('true', actual)
->>>>>>> 1116ad53
 
 
 class FormatDateTest(TemplateTestCase):
@@ -301,40 +182,6 @@
         def __repr__(self):
             return self.id
 
-<<<<<<< HEAD
-    def test(self):
-        with TemporaryDirectory() as www_directory_path:
-            configuration = Configuration(
-                www_directory_path, 'https://example.com')
-            environment = create_environment(Site(configuration))
-            template = '{{ data | sort_localizeds(localized_attribute="names", sort_attribute="name") }}'
-            data = [
-                self.WithLocalizedNames('third', [
-                    LocalizedName('3', 'nl-NL'),
-                ]),
-                self.WithLocalizedNames('second', [
-                    LocalizedName('2', 'en'),
-                    LocalizedName('1', 'nl-NL'),
-                ]),
-                self.WithLocalizedNames('first', [
-                    LocalizedName('2', 'nl-NL'),
-                    LocalizedName('1', 'en-US'),
-                ]),
-            ]
-            self.assertEquals('[first, second, third]', environment.from_string(template).render_tree(data=data))
-
-    def test_with_empty_iterable(self):
-        with TemporaryDirectory() as www_directory_path:
-            configuration = Configuration(
-                www_directory_path, 'https://example.com')
-            environment = create_environment(Site(configuration))
-            template = '{{ data | sort_localizeds(localized_attribute="names", sort_attribute="name") }}'
-            data = []
-            self.assertEquals('[]', environment.from_string(template).render_tree(data=data))
-
-
-class SelectLocalizedsTest(TestCase):
-=======
     @sync
     async def test(self):
         template = '{{ data | sort_localizeds(localized_attribute="names", sort_attribute="name") }}'
@@ -366,7 +213,6 @@
 
 
 class SelectLocalizedsTest(TemplateTestCase):
->>>>>>> 1116ad53
     @parameterized.expand([
         ('', 'en', []),
         ('Apple', 'en', [
