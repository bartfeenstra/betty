{
  "$schema": "http://json-schema.org/draft-07/schema#",
  "properties": {
    "inputGrampsFilePath": {
      "type": "string"
    },
    "outputDirectoryPath": {
      "type": "string"
    },
    "tile": {
      "type": "string"
    },
    "url": {
      "type": "string"
    },
    "plugins": {
<<<<<<< HEAD
      "type": "object"
=======
      "type": "array",
      "items": {
        "oneOf": [
          {
            "type": "string"
          },
          {
            "type": "object",
            "properties": {
              "type": {
                "type": "string"
              },
              "configuration": {
                "type": "object"
              }
            },
            "required": [
              "type"
            ]
          }
        ]
      }
>>>>>>> d28a1cb6
    }
  },
  "required": [
    "inputGrampsFilePath",
    "outputDirectoryPath",
    "url"
  ]
}<|MERGE_RESOLUTION|>--- conflicted
+++ resolved
@@ -14,9 +14,6 @@
       "type": "string"
     },
     "plugins": {
-<<<<<<< HEAD
-      "type": "object"
-=======
       "type": "array",
       "items": {
         "oneOf": [
@@ -39,7 +36,6 @@
           }
         ]
       }
->>>>>>> d28a1cb6
     }
   },
   "required": [
