--- conflicted
+++ resolved
@@ -42,16 +42,15 @@
             <input id="search-query" type="search"/>
         </form>
     {% endif -%}
-<<<<<<< HEAD
     <div id="nav-sections" class="nav-primary-expandable">
         <h2 class="nav-primary-action">{% trans %}Menu{% endtrans %}</h2>
         <div class="nav-primary-expanded">
             <ul class="nav-secondary">
-                <li><a href="{{ '/person/' | url }}">{{ _('People') }}</a></li>
-                <li><a href="{{ '/event/' | url }}">{{ _('Events') }}</a></li>
-                <li><a href="{{ '/place/' | url }}">{{ _('Places') }}</a></li>
-                <li><a href="{{ '/file/' | url }}">{{ _('Media') }}</a></li>
-                <li><a href="{{ '/source/' | url }}">{{ _('Sources') }}</a></li>
+                <li><a href="{{ '<person>' | url }}">{{ _('People') }}</a></li>
+                <li><a href="{{ '<event>' | url }}">{{ _('Events') }}</a></li>
+                <li><a href="{{ '<place>' | url }}">{{ _('Places') }}</a></li>
+                <li><a href="{{ '<file>' | url }}">{{ _('Media') }}</a></li>
+                <li><a href="{{ '<source>' | url }}">{{ _('Sources') }}</a></li>
             </ul>
         </div>
     </div>
@@ -61,23 +60,12 @@
             <div class="nav-primary-expanded">
                 <ul class="nav-secondary">
                 {% for available_locale in site.configuration.locales | reject('eq', locale) %}
-                    <li><a href="{{ '/' | url(locale=available_locale) }}">{{ available_locale.info.get_display_name() }}</a></li>
+                    <li><a href="{{ resource | url(locale=available_locale) }}">{{ available_locale.info.get_display_name() }}</a></li>
                 {% endfor %}
                 </ul>
             </div>
         </div>
     {% endif -%}
-=======
-    <a id="nav-primary-show" class="nav-primary-toggle" href="#nav-primary">Menu</a>
-    <a id="nav-primary-hide" class="nav-primary-toggle" href="#">×</a>
-    <ul class="nav-expanded">
-        <li><a href="{{ '<person>' | url }}">People</a></li>
-        <li><a href="{{ '<event>' | url }}">Events</a></li>
-        <li><a href="{{ '<place>' | url }}">Places</a></li>
-        <li><a href="{{ '<file>' | url }}">Media</a></li>
-        <li><a href="{{ '<source>' | url }}">Sources</a></li>
-    </ul>
->>>>>>> 93458831
 </nav>
 <div id="content">
     <h1>{{ title }}</h1>
