--- conflicted
+++ resolved
@@ -31,16 +31,10 @@
     <input type="checkbox" id="nav-toggle"/>
     <label for="nav-toggle"></label>
     <ul>
-<<<<<<< HEAD
-        <li><a href="/person">People</a></li>
-        <li><a href="/event">Events</a></li>
-        <li><a href="/place">Places</a></li>
-        <li><a href="/reference">References</a></li>
-=======
         <li><a href="{{ '/person' | url }}">People</a></li>
         <li><a href="{{ '/event' | url }}">Events</a></li>
         <li><a href="{{ '/place' | url }}">Places</a></li>
->>>>>>> 0693ffb9
+        <li><a href="{{ '/reference' | url }}">References</a></li>
     </ul>
 </nav>
 <div id="content">
