--- conflicted
+++ resolved
@@ -1,10 +1,5 @@
-<<<<<<< HEAD
-{% extends 'page/base.html.j2' %}
+{% extends 'base.html.j2' %}
 {% set title = _('Places') %}
-=======
-{% extends 'base.html.j2' %}
-{% set title = 'Places' %}
->>>>>>> 16ce01a7
 {% block content %}
     {% with places=entities, canonical=True %}
         {% include 'list-place.html.j2' %}
