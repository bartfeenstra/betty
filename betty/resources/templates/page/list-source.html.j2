<<<<<<< HEAD
{% extends 'page/base.html.j2' %}
{% set title = _('Sources') %}
=======
{% extends 'base.html.j2' %}
{% set title = 'Sources' %}
>>>>>>> 16ce01a7
{% block content %}
    {%- import 'macro/source.html.j2' as sourceMacros -%}
    <ul class="entities">
        {%- for source in entities | sort(attribute='name') %}
            <li class="{{ loop.cycle('odd', 'even') }}">
                {{ sourceMacros.link(source) }}
            </li>
        {%- endfor -%}
    </ul>
{% endblock %}<|MERGE_RESOLUTION|>--- conflicted
+++ resolved
@@ -1,10 +1,5 @@
-<<<<<<< HEAD
-{% extends 'page/base.html.j2' %}
+{% extends 'base.html.j2' %}
 {% set title = _('Sources') %}
-=======
-{% extends 'base.html.j2' %}
-{% set title = 'Sources' %}
->>>>>>> 16ce01a7
 {% block content %}
     {%- import 'macro/source.html.j2' as sourceMacros -%}
     <ul class="entities">
