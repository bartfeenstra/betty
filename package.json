{
  "engines": {
    "node": ">= 10"
  },
  "devDependencies": {
    "cypress": "^6.1.0",
    "eslint": "^7.15.0",
    "eslint-config-standard": "^16.0.2",
    "eslint-plugin-compat": "^3.8.0",
    "eslint-plugin-cypress": "^2.11.2",
    "eslint-plugin-import": "^2.22.1",
    "eslint-plugin-node": "^11.1.0",
    "eslint-plugin-promise": "^4.2.1",
    "stylelint": "^13.8.0",
    "stylelint-config-standard": "^20.0.0",
<<<<<<< HEAD
    "stylelint-no-unsupported-browser-features": "^4.1.4"
=======
    "stylelint-no-unsupported-browser-features": "^4.0.0"
  },
  "scripts": {
    "cypress": "cypress",
    "eslint": "eslint",
    "stylelint": "stylelint"
>>>>>>> 26717329
  }
}<|MERGE_RESOLUTION|>--- conflicted
+++ resolved
@@ -13,15 +13,11 @@
     "eslint-plugin-promise": "^4.2.1",
     "stylelint": "^13.8.0",
     "stylelint-config-standard": "^20.0.0",
-<<<<<<< HEAD
     "stylelint-no-unsupported-browser-features": "^4.1.4"
-=======
-    "stylelint-no-unsupported-browser-features": "^4.0.0"
   },
   "scripts": {
     "cypress": "cypress",
     "eslint": "eslint",
     "stylelint": "stylelint"
->>>>>>> 26717329
   }
 }